from . import process
from . import file
<<<<<<< HEAD
#from . import gui
=======
from . import gui
from .version import __version__
>>>>>>> 87e34b5a

from .file.log import Logger
logger = Logger()
<|MERGE_RESOLUTION|>--- conflicted
+++ resolved
@@ -1,11 +1,7 @@
 from . import process
 from . import file
-<<<<<<< HEAD
-#from . import gui
-=======
 from . import gui
 from .version import __version__
->>>>>>> 87e34b5a
 
 from .file.log import Logger
 logger = Logger()
