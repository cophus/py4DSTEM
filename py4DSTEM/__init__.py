--- conflicted
+++ resolved
@@ -46,13 +46,7 @@
 ### visualization
 
 from py4DSTEM import visualize
-<<<<<<< HEAD
-from py4DSTEM.visualize import show,show_complex
-=======
 from py4DSTEM.visualize import show, show_complex
->>>>>>> 7ccf2d73
-
-
 
 ### analysis classes
 
