--- conflicted
+++ resolved
@@ -553,17 +553,12 @@
     )
 
     # Populate a BraggVectors instance and return
-<<<<<<< HEAD
     braggvectors = BraggVectors(
         datacube.Rshape,
         datacube.Qshape,
         name = peaks.name)
     braggvectors.set_raw_vectors(peaks)
 
-=======
-    braggvectors = BraggVectors(datacube.Rshape, datacube.Qshape)
-    braggvectors._v_uncal = peaks
->>>>>>> 3d038c18
     return braggvectors
 
 
@@ -607,17 +602,12 @@
     )
 
     # Populate a BraggVectors instance and return
-<<<<<<< HEAD
     braggvectors = BraggVectors(
         datacube.Rshape,
         datacube.Qshape,
         name = peaks.name)
     braggvectors.set_raw_vectors(peaks)
 
-=======
-    braggvectors = BraggVectors(datacube.Rshape, datacube.Qshape)
-    braggvectors._v_uncal = peaks
->>>>>>> 3d038c18
     return braggvectors
 
 
