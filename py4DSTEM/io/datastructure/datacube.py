# Defines the DataCube class.
#
# DataCube objects contain a 4DSTEM dataset, attributes describing its shape, and methods
# pointing to processing functions - generally defined in other files in the process directory.

from collections.abc import Sequence
from tempfile import TemporaryFile

import numpy as np
import numba as nb
import h5py

from .dataobject import DataObject
from ...process import preprocess
from ...process import virtualimage_viewer as virtualimage
from ...process.utils import tqdmnd, bin2D

class DataCube(DataObject):
    """
    A class storing a single 4D STEM dataset.

    Args:
        data (ndarray): the data, in a 4D array of shape ``(R_Nx,R_Ny,Q_Nx,Q_Ny)``
    """

    def __init__(self, data, **kwargs):
        """
        Instantiate a DataCube object. Set the data and scan dimensions.
        """
        # Initialize DataObject
        DataObject.__init__(self, **kwargs)
        self.data = data   #: the 4D dataset

        # Set shape
        assert (len(data.shape)==3 or len(data.shape)==4)
        if len(data.shape)==3:
            self.R_N, self.Q_Nx, self.Q_Ny = data.shape
            self.R_Nx, self.R_Ny = self.R_N, 1
            self.set_scan_shape(self.R_Nx,self.R_Ny)
        else:
            self.R_Nx = data.shape[0]  #: real space x pixels
            self.R_Ny = data.shape[1]  #: real space y pixels
            self.Q_Nx = data.shape[2]  #: diffraction space x pixels
            self.Q_Ny = data.shape[3]  #: diffraction space y pixels
            self.R_N = self.R_Nx*self.R_Ny  #: total number of real space pixels

        self.update_slice_parsers()
        # Set shape
        # TODO: look for shape in metadata
        # TODO: AND/OR look for R_Nx... in kwargs
        #self.R_Nx, self.R_Ny, self.Q_Nx, self.Q_Ny = self.data.shape
        #self.R_N = self.R_Nx*self.R_Ny
        #self.set_scan_shape(self.R_Nx,self.R_Ny)

    ############### Processing functions, organized by file in process directory ##############

    ############### preprocess.py ##############

    def set_scan_shape(self,R_Nx,R_Ny):
        """
        Reshape the data given the real space scan shape.

        Args:
            R_Nx,R_Ny (int): the scan shape
        """
        self = preprocess.set_scan_shape(self,R_Nx,R_Ny)
        self.update_slice_parsers()
<<<<<<< HEAD

        if hasattr(self,'coordinates'):

            self.coordinates.R_Nx = self.R_Nx
            self.coordinates.R_Ny = self.R_Ny
=======
>>>>>>> 8ac39c1c

    def swap_RQ(self):
        """
        Swap real and reciprocal space coordinates.
        """
        self = preprocess.swap_RQ(self)
        self.update_slice_parsers()

    def swap_Rxy(self):
        """
        Swap real space x and y coordinates.
        """
        self = preprocess.swap_Rxy(self)
        self.update_slice_parsers()

    def swap_Qxy(self):
        """
        Swap reciprocal space x and y coordinates.
        """
        self = preprocess.swap_Qxy(self)

    def crop_data_diffraction(self,crop_Qx_min,crop_Qx_max,crop_Qy_min,crop_Qy_max):
        self = preprocess.crop_data_diffraction(self,crop_Qx_min,crop_Qx_max,crop_Qy_min,crop_Qy_max)

    def crop_data_real(self,crop_Rx_min,crop_Rx_max,crop_Ry_min,crop_Ry_max):
        self = preprocess.crop_data_real(self,crop_Rx_min,crop_Rx_max,crop_Ry_min,crop_Ry_max)

    def bin_data_diffraction(self, bin_factor):
        self = preprocess.bin_data_diffraction(self, bin_factor)

    def bin_data_mmap(self, bin_factor, dtype=np.float32):
        self = preprocess.bin_data_mmap(self, bin_factor, dtype=dtype)

    def bin_data_real(self, bin_factor):
        self = preprocess.bin_data_real(self, bin_factor)



    ################ Slice data #################

    def update_slice_parsers(self):
        # define index-sanitizing functions:
        self.normX = lambda x: np.maximum(0,np.minimum(self.R_Nx-1,x))
        self.normY = lambda x: np.maximum(0,np.minimum(self.R_Ny-1,x))

    def get_diffraction_space_view(self,Rx=0,Ry=0):
        """
        Returns the image in diffraction space, and a Bool indicating success or failure.
        """
        self.Rx,self.Ry = self.normX(Rx),self.normY(Ry)
        try:
            return self.data[self.Rx,self.Ry,:,:], 1
        except IndexError:
            return 0, 0
        except ValueError:
            return 0,0

    # Virtual images -- integrating

    def get_virtual_image_rect_integrate(self,slice_x,slice_y):
        """
        Returns a virtual image as an ndarray, generated from a rectangular detector in integration
        mode. Also returns a bool indicating success or failure.
        """
        return virtualimage.get_virtual_image_rect_integrate(self,slice_x,slice_y)

    def get_virtual_image_circ_integrate(self,slice_x,slice_y):
        """
        Returns a virtual image as an ndarray, generated from a circular detector in integration
        mode. Also returns a bool indicating success or failure.
        """
        return virtualimage.get_virtual_image_circ_integrate(self,slice_x,slice_y)

    def get_virtual_image_annular_integrate(self,slice_x,slice_y,R):
        """
        Returns a virtual image as an ndarray, generated from a circular detector in integration
        mode. Also returns a bool indicating success or failure. The input parameter R is the ratio
        of the inner to the outer detector radii.
        """
        return virtualimage.get_virtual_image_annular_integrate(self,slice_x,slice_y,R)

    # Virtual images -- difference

    def get_virtual_image_rect_diffX(self,slice_x,slice_y):
        """
        Returns a virtual image as an ndarray, generated from a rectangular detector in difference
        mode. Also returns a bool indicating success or failure.
        """
        return virtualimage.get_virtual_image_rect_diffX(self,slice_x,slice_y)

    def get_virtual_image_rect_diffY(self,slice_x,slice_y):
        """
        Returns a virtual image as an ndarray, generated from a rectangular detector in difference
        mode. Also returns a bool indicating success or failure.
        """
        return virtualimage.get_virtual_image_rect_diffY(self,slice_x,slice_y)

    def get_virtual_image_circ_diffX(self,slice_x,slice_y):
        """
        Returns a virtual image as an ndarray, generated from a circular detector in difference
        mode. Also returns a bool indicating success or failure.
        """
        return virtualimage.get_virtual_image_circ_diffX(self,slice_x,slice_y)

    def get_virtual_image_circ_diffY(self,slice_x,slice_y):
        """
        Returns a virtual image as an ndarray, generated from a circular detector in difference
        mode. Also returns a bool indicating success or failure.
        """
        return virtualimage.get_virtual_image_circ_diffY(self,slice_x,slice_y)

    def get_virtual_image_annular_diffX(self,slice_x,slice_y,R):
        """
        Returns a virtual image as an ndarray, generated from a circular detector in difference
        mode. Also returns a bool indicating success or failure. The input parameter R is the ratio
        of the inner to the outer detector radii.
        """
        return virtualimage.get_virtual_image_annular_diffX(self,slice_x,slice_y,R)

    def get_virtual_image_annular_diffY(self,slice_x,slice_y,R):
        """
        Returns a virtual image as an ndarray, generated from a circular detector in difference
        mode. Also returns a bool indicating success or failure. The input parameter R is the ratio
        of the inner to the outer detector radii.
        """
        return virtualimage.get_virtual_image_annular_diffY(self,slice_x,slice_y,R)

    # Virtual images -- CoM

    def get_virtual_image_rect_CoMX(self,slice_x,slice_y):
        """
        Returns a virtual image as an ndarray, generated from a rectangular detector in CoM
        mode. Also returns a bool indicating success or failure.
        """
        return virtualimage.get_virtual_image_rect_CoMX(self,slice_x,slice_y)

    def get_virtual_image_rect_CoMY(self,slice_x,slice_y):
        """
        Returns a virtual image as an ndarray, generated from a rectangular detector in CoM
        mode. Also returns a bool indicating success or failure.
        """
        return virtualimage.get_virtual_image_rect_CoMY(self,slice_x,slice_y)

    def get_virtual_image_circ_CoMX(self,slice_x,slice_y):
        """
        Returns a virtual image as an ndarray, generated from a circular detector in CoM
        mode. Also returns a bool indicating success or failure.
        """
        return virtualimage.get_virtual_image_circ_CoMX(self,slice_x,slice_y)

    def get_virtual_image_circ_CoMY(self,slice_x,slice_y):
        """
        Returns a virtual image as an ndarray, generated from a circular detector in CoM
        mode. Also returns a bool indicating success or failure.
        """
        return virtualimage.get_virtual_image_circ_CoMY(self,slice_x,slice_y)

    def get_virtual_image_annular_CoMX(self,slice_x,slice_y,R):
        """
        Returns a virtual image as an ndarray, generated from a circular detector in CoM
        mode. Also returns a bool indicating success or failure. The input parameter R is the ratio
        of the inner to the outer detector radii.
        """
        return virtualimage.get_virtual_image_annular_CoMX(self,slice_x,slice_y,R)

    def get_virtual_image_annular_CoMY(self,slice_x,slice_y,R):
        """
        Returns a virtual image as an ndarray, generated from a circular detector in CoM
        mode. Also returns a bool indicating success or failure. The input parameter R is the ratio
        of the inner to the outer detector radii.
        """
        return virtualimage.get_virtual_image_annular_CoMY(self,slice_x,slice_y,R)


### Read/Write

def save_datacube_group(group, datacube, use_compression=False):
    """
    Expects an open .h5 group and a DataCube; saves the DataCube to the group
    """
    group.attrs.create("emd_group_type",1)
    if (isinstance(datacube.data,np.ndarray) or isinstance(datacube.data,h5py.Dataset)):
        if use_compression:
            data_datacube = group.create_dataset("data", data=datacube.data,
                chunks=(1,1,datacube.Q_Nx,datacube.Q_Ny),compression='gzip')
        else:
            data_datacube = group.create_dataset("data", data=datacube.data)
    else:
        # handle K2DataArray datacubes
        data_datacube = datacube.data._write_to_hdf5(group)

    # Dimensions
    assert len(data_datacube.shape)==4, "Shape of datacube is {}".format(len(data_datacube))
    R_Nx,R_Ny,Q_Nx,Q_Ny = data_datacube.shape
    data_R_Nx = group.create_dataset("dim1",(R_Nx,))
    data_R_Ny = group.create_dataset("dim2",(R_Ny,))
    data_Q_Nx = group.create_dataset("dim3",(Q_Nx,))
    data_Q_Ny = group.create_dataset("dim4",(Q_Ny,))

    # Populate uncalibrated dimensional axes
    data_R_Nx[...] = np.arange(0,R_Nx)
    data_R_Nx.attrs.create("name",np.string_("R_x"))
    data_R_Nx.attrs.create("units",np.string_("[pix]"))
    data_R_Ny[...] = np.arange(0,R_Ny)
    data_R_Ny.attrs.create("name",np.string_("R_y"))
    data_R_Ny.attrs.create("units",np.string_("[pix]"))
    data_Q_Nx[...] = np.arange(0,Q_Nx)
    data_Q_Nx.attrs.create("name",np.string_("Q_x"))
    data_Q_Nx.attrs.create("units",np.string_("[pix]"))
    data_Q_Ny[...] = np.arange(0,Q_Ny)
    data_Q_Ny.attrs.create("name",np.string_("Q_y"))
    data_Q_Ny.attrs.create("units",np.string_("[pix]"))

    # TODO: Calibrate axes, if calibrations are present


def get_datacube_from_grp(g,mem='RAM',binfactor=1,bindtype=None):
    """ Accepts an h5py Group corresponding to a single datacube in an open, correctly formatted H5 file,
        and returns a DataCube.
    """
    # TODO: add binning
    assert binfactor == 1, "Bin on load is currently unsupported for EMD files."

    if (mem, binfactor) == ("RAM", 1):
        data = np.array(g['data'])
    elif (mem, binfactor) == ("MEMMAP", 1):
        data = g['data']
    name = g.name.split('/')[-1]
    return DataCube(data=data,name=name)



<|MERGE_RESOLUTION|>--- conflicted
+++ resolved
@@ -65,14 +65,11 @@
         """
         self = preprocess.set_scan_shape(self,R_Nx,R_Ny)
         self.update_slice_parsers()
-<<<<<<< HEAD
 
         if hasattr(self,'coordinates'):
 
             self.coordinates.R_Nx = self.R_Nx
             self.coordinates.R_Ny = self.R_Ny
-=======
->>>>>>> 8ac39c1c
 
     def swap_RQ(self):
         """
