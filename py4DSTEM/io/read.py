--- conflicted
+++ resolved
@@ -79,23 +79,11 @@
                     list of DataObject instances
         md          MetaData    The metadata.
     """
-<<<<<<< HEAD
     assert(isinstance(fp,(str,pathlib.Path))), "Error: filepath fp must be a string or pathlib.Path"
     assert(exists(fp)), "Error: specified filepath does not exist."
     assert(mem in ['RAM','MEMMAP']), 'Error: argument mem must be either "RAM" or "MEMMAP"'
     assert(isinstance(binfactor,int)), "Error: argument binfactor must be an integer"
     assert(binfactor>=1), "Error: binfactor must be >= 1"
-=======
-    assert isinstance(
-        fp, (str, pathlib.Path)
-    ), "Error: filepath fp must be a string or pathlib.Path"
-    assert mem in [
-        "RAM",
-        "MEMMAP",
-    ], 'Error: argument mem must be either "RAM" or "MEMMAP"'
-    assert isinstance(binfactor, int), "Error: argument binfactor must be an integer"
-    assert binfactor >= 1, "Error: binfactor must be >= 1"
->>>>>>> f9ad5a4d
     if binfactor > 1:
         assert (
             mem != "MEMMAP"
