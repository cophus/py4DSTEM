# Electron counting
#
# Includes functions for electron counting on either the CPU (electron_count) or the GPU
# (electron_count_GPU).  For GPU electron counting, pytorch is used to interface between
# numpy and the GPU, and the datacube is expected in numpy.memmap (memory mapped) form.

import numpy as np
from scipy import optimize

<<<<<<< HEAD
from ..process.utils import get_maxima_2D, bin2D
from ..io import PointListArray
=======
# get_maximal_points has gone missing / renamed will break
from ..process.utils import get_maximal_points, print_progress_bar, bin2D
from ...io import PointListArray
>>>>>>> 003a157d

def electron_count(datacube, darkreference, Nsamples=40,
                                            thresh_bkgrnd_Nsigma=4,
                                            thresh_xray_Nsigma=10,
                                            binfactor = 1,
                                            sub_pixel=True,
                                            output='pointlist'):
    """
    Performs electron counting.

    The algorithm is as follows:
    From a random sampling of frames, calculate an x-ray and background threshold value.
    In each frame, subtract the dark reference, then apply the two thresholds. Find all
    local maxima with respect to the nearest neighbor pixels. These are considered
    electron strike events.

    Thresholds are specified in units of standard deviations, either of a gaussian fit to
    the histogram background noise (for thresh_bkgrnd) or of the histogram itself (for
    thresh_xray). The background (lower) threshold is more important; we will always be
    missing some real electron counts and incorrectly counting some noise as electron
    strikes - this threshold controls their relative balance. The x-ray threshold may be
    set fairly high.

    Args:
        datacube: a 4D numpy.ndarray pointing to the datacube. Note: the R/Q axes are
            flipped with respect to py4DSTEM DataCube objects
        darkreference: a 2D numpy.ndarray with the dark reference
        Nsamples: the number of frames to use in dark reference and threshold
            calculation.
        thresh_bkgrnd_Nsigma: the background threshold is
            ``mean(guassian fit) + (this #)*std(gaussian fit)``
            where the gaussian fit is to the background noise.
        thresh_xray_Nsigma: the X-ray threshold is
            ``mean(hist) +/- (this #)*std(hist)``
            where hist is the histogram of all pixel values in the Nsamples random frames
        binfactor: the binnning factor
        sub_pixel (bool): controls whether subpixel refinement is performed
        output (str): controls output format; must be 'datacube' or 'pointlist'

    Returns:
        (variable) if output=='pointlist', returns a PointListArray of all electron
        counts in each frame. If output=='datacube', returns a 4D array of bools, with
        True indicating electron strikes
    """
    assert isinstance(output, str), "output must be a str"
    assert output in ['pointlist', 'datacube'], "output must be 'pointlist' or 'datacube'"

    # Get dimensions
    R_Nx,R_Ny,Q_Nx,Q_Ny = np.shape(datacube)

    # Get threshholds
    print('Calculating threshholds')
    thresh_bkgrnd, thresh_xray = calculate_thresholds(
                                      datacube,
                                      darkreference,
                                      Nsamples=Nsamples,
                                      thresh_bkgrnd_Nsigma=thresh_bkgrnd_Nsigma,
                                      thresh_xray_Nsigma=thresh_xray_Nsigma)

    # Save to a new datacube
    if output=='datacube':
        counted = np.ones((R_Nx,R_Ny,Q_Nx//binfactor,Q_Ny//binfactor))
        # Loop through frames
        for Rx in range(R_Nx):
            for Ry in range(R_Ny):
                frame = datacube[Rx,Ry,:,:].astype(np.int16)    # Get frame from file
                workingarray = frame-darkreference              # Subtract dark ref from frame
                events = workingarray>thresh_bkgrnd             # Threshold electron events
                events *= thresh_xray>workingarray

                ## Keep events which are greater than all NN pixels ##
                events = get_maxima_2D(workingarray*events)

                if(binfactor>1):
                    # Perform binning
                    counted[Rx,Ry,:,:]=bin2D(events, factor=binfactor)
                else:
                    counted[Rx,Ry,:,:]=events
        return counted

    # Save to a PointListArray
    else:
        coordinates = [('qx',int),('qy',int)]
        pointlistarray = PointListArray(coordinates=coordinates, shape=(R_Nx,R_Ny))
        # Loop through frames
        for Rx in range(R_Nx):
            for Ry in range(R_Ny):
                frame = datacube[Rx,Ry,:,:].astype(np.int16)    # Get frame from file
                workingarray = frame-darkreference        # Subtract dark ref from frame
                events = workingarray>thresh_bkgrnd       # Threshold electron events
                events *= thresh_xray>workingarray

                ## Keep events which are greater than all NN pixels ##
                events = get_maxima_2D(workingarray*events)

                # Perform binning
                if(binfactor>1):
                    events=bin2D(events, factor=binfactor)

                # Save to PointListArray
                x,y = np.nonzero(events)
                pointlist = pointlistarray.get_pointlist(Rx,Ry)
                pointlist.add_tuple_of_nparrays((x,y))

    return pointlistarray

def electron_count_GPU(datacube, darkreference, Nsamples=40,
                                            thresh_bkgrnd_Nsigma=4,
                                            thresh_xray_Nsigma=10,
                                            binfactor = 1,
                                            sub_pixel=True,
                                            output='pointlist'):
    """
    Performs electron counting on the GPU.

    Uses pytorch to interface between numpy and cuda.  Requires cuda and pytorch.
    This function expects datacube to be a np.memmap object.
    See electron_count() for additional documentation.
    """
    import torch
    import dm
    assert isinstance(output, str), "output must be a str"
    assert output in ['pointlist', 'datacube'], "output must be 'pointlist' or 'datacube'"

    # Get dimensions
    R_Nx,R_Ny,Q_Nx,Q_Ny = np.shape(datacube)

    # Get threshholds
    print('Calculating threshholds')
    thresh_bkgrnd, thresh_xray = calculate_thresholds(datacube,
                                                      darkreference,
                                                      Nsamples=Nsamples,
                                                      thresh_bkgrnd_Nsigma=thresh_bkgrnd_Nsigma,
                                                      thresh_xray_Nsigma=thresh_xray_Nsigma)

    # Make a torch device object, to interface numpy with the GPU
    # Put a few arrays on it - dark reference, counted image
    device = torch.device('cuda')
    darkref = torch.from_numpy(darkreference.astype(np.int16)).to(device)
    counted = torch.ones(R_Nx,R_Ny,Q_Nx//binfactor,Q_Ny//binfactor,dtype=torch.short).to(device)

    # Loop through frames
    for Rx in range(R_Nx):
        for Ry in range(R_Ny):
            frame = datacube[Rx,Ry,:,:].astype(np.int16)    # Get frame from file
            gframe = torch.from_numpy(frame).to(device)     # Move frame to GPU
            workingarray = gframe-darkref                   # Subtract dark ref from frame
            events = workingarray>thresh_bkgrnd             # Threshold electron events
            events = thresh_xray>workingarray

            ## Keep events which are greater than all NN pixels ##

            #Check pixel is greater than all adjacent pixels
            log = workingarray[1:-1,:]>workingarray[0:-2,:]
            events[1:-1,:] = events[1:-1,:] & log
            log = workingarray[0:-2,:]>workingarray[1:-1,:]
            events[0:-2,:] = events[0:-2,:] & log
            log = workingarray[:,1:-1]>workingarray[:,0:-2]
            events[:,1:-1] = events[:,1:-1] & log
            log = workingarray[:,0:-2]>workingarray[:,1:-1]
            events[:,0:-2] = events[:,0:-2] & log
            #Check pixel is greater than adjacent diagonal pixels
            log = workingarray[1:-1,1:-1]>workingarray[0:-2,0:-2]
            events[1:-1,1:-1] = events[1:-1,1:-1] & log
            log = workingarray[0:-2,1:-1]>workingarray[1:-1,0:-2]
            events[0:-2,1:-1] = events[0:-2,1:-1] & log
            log = workingarray[1:-1,0:-2]>workingarray[0:-2,1:-1]
            events[2:-1,0:-2] = events[1:-1,0:-2] & log
            log = workingarray[0:-2,0:-2]>workingarray[1:-1,1:-1]
            events[0:-2,0:-2] = events[0:-2,0:-2] & log

            if(binfactor>1):
                # Perform binning on GPU in torch_bin function
                counted[Rx,Ry,:,:]=torch.transpose(torch_bin(events.type(torch.cuda.ShortTensor),
                                            device,factor=binfactor),0,1).flip(0).flip(1)
            else:
                # I'm not sure I understand this - we're flipping coordinates to match what?
                # TODO: check array flipping - may vary by camera
                counted[Rx,Ry,:,:]=torch.transpose(events.type(torch.cuda.ShortTensor),0,1).flip(0).flip(1)

    if output=='datacube':
        return counted.cpu().numpy()
    else:
        return counted_datacube_to_pointlistarray(counted)

####### Support functions ########

def calculate_thresholds(datacube, darkreference,
                                   Nsamples=20,
                                   thresh_bkgrnd_Nsigma=4,
                                   thresh_xray_Nsigma=10,
                                   return_params=False):
    """
    Calculate the upper and lower thresholds for thresholding what to register as
    an electron count.

    Both thresholds are determined from the histogram of detector pixel values summed
    over Nsamples frames. The thresholds are set to::

        thresh_xray_Nsigma =    mean(histogram)    + thresh_upper * std(histogram)
        thresh_bkgrnd_N_sigma = mean(guassian fit) + thresh_lower * std(gaussian fit)

    For more info, see the electron_count docstring.

    Args:
        datacube: a 4D numpy.ndarrau pointing to the datacube
        darkreference: a 2D numpy.ndarray with the dark reference
        Nsamples: the number of frames to use in dark reference and threshold
            calculation.
        thresh_bkgrnd_Nsigma: the background threshold is
            ``mean(guassian fit) + (this #)*std(gaussian fit)``
            where the gaussian fit is to the background noise.
        thresh_xray_Nsigma: the X-ray threshold is
            ``mean(hist) + (this #)*std(hist)``
            where hist is the histogram of all pixel values in the Nsamples random frames
        return_params: bool, if True return n,hist of the histogram and popt of the
            gaussian fit

    Returns:
        (5-tuple): A 5-tuple containing:

            * **thresh_bkgrnd**: the background threshold
            * **thresh_xray**: the X-ray threshold
            * **n**: returned iff return_params==True. The histogram values
            * **hist**: returned iff return_params==True. The histogram bin edges
            * **popt**: returned iff return_params==True. The fit gaussian parameters,
              (A, mu, sigma).
    """
    R_Nx,R_Ny,Q_Nx,Q_Ny = datacube.shape

    # Select random set of frames
    nframes = R_Nx*R_Ny
    samples = np.arange(nframes)
    np.random.shuffle(samples)
    samples = samples[:Nsamples]

    # Get frames and subtract dark references
    sample = np.zeros((Q_Nx,Q_Ny,Nsamples),dtype=np.int16)
    for i in range(Nsamples):
        sample[:,:,i] = datacube[samples[i]//R_Nx,samples[i]%R_Ny,:,:]
        sample[:,:,i] -= darkreference
    sample = np.ravel(sample)  # Flatten array

    # Get upper (X-ray) threshold
    mean = np.mean(sample)
    stddev = np.std(sample)
    thresh_xray = mean+thresh_xray_Nsigma*stddev

    # Make a histogram
    binmax = min(int(np.ceil(np.amax(sample))),int(mean+thresh_xray*stddev))
    binmin = max(int(np.ceil(np.amin(sample))),int(mean-thresh_xray*stddev))
    step = max(1,(binmax-binmin)//1000)
    bins = np.arange(binmin,binmax,step=step,dtype=np.int)
    n, bins = np.histogram(sample,bins=bins)

    # Define Guassian to fit to, with parameters p:
    #   p[0] is amplitude
    #   p[1] is the mean
    #   p[2] is std deviation
    fitfunc = lambda p, x: p[0]*np.exp(-0.5*np.square((x-p[1])/p[2]))
    errfunc = lambda p, x, y: fitfunc(p, x) - y          # Error for scipy's optimize routine

    # Get initial guess
    p0 = [n.max(),(bins[n.argmax()+1]-bins[n.argmax()])/2,np.std(sample)]
    p1,success = optimize.leastsq(errfunc,p0[:],args=(bins[:-1],n))  # Use the scipy optimize routine
    p1[1] += 0.5                            #Add a half to account for integer bin width

    # Set lower threshhold for electron counts to count
    thresh_bkgrnd = p1[1]+p1[2]*thresh_bkgrnd_Nsigma

    if return_params:
        return thresh_bkgrnd, thresh_xray, n, bins, p1
    else:
        return thresh_bkgrnd, thresh_xray


def torch_bin(array,device,factor=2):
    """
    Bin data on the GPU using torch.

    Args:
        array: a 2D numpy array
        device: a torch device class instance
        factor (int): the binning factor

    Returns:
        (array): the binned array
    """

    import torch

    x,y =  array.shape
    binx,biny = x//factor,y//factor
    xx,yy = binx*factor,biny*factor

    # Make a binned array on the device
    binned_ar = torch.zeros(biny,binx,device=device,dtype = array.dtype)

    # Collect pixel sums into new bins
    for ix in range(factor):
        for iy in range(factor):
            binned_ar += array[0+ix:xx+ix:factor,0+iy:yy+iy:factor]
    return binned_ar

def counted_datacube_to_pointlistarray(counted_datacube, subpixel=False):
    """
    Converts an electron counted datacube to PointListArray.

    Args:
        counted_datacube: a 4D array of bools, with true indicating an electron strike.
        subpixel (bool): controls if subpixel electron strike positions are expected

    Returns:
        (PointListArray): a PointListArray of electron strike events
    """
    # Get shape, initialize PointListArray
    R_Nx,R_Ny,Q_Nx,Q_Ny = counted_datacube.shape
    if subpixel:
        coordinates = [('qx',float),('qy',float)]
    else:
        coordinates = [('qx',int),('qy',int)]
    pointlistarray = PointListArray(coordinates=coordinates, shape=(R_Nx,R_Ny))

    # Loop through frames, adding electron counts to the PointListArray for each.
    for Rx in range(R_Nx):
        for Ry in range(R_Ny):
            frame = counted_datacube[Rx,Ry,:,:]
            x,y = np.nonzero(frame)
            pointlist = pointlistarray.get_pointlist(Rx,Ry)
            pointlist.add_tuple_of_nparrays((x,y))

    return pointlistarray

def counted_pointlistarray_to_datacube(counted_pointlistarray, shape, subpixel=False):
    """
    Converts an electron counted PointListArray to a datacube.

    Args:
        counted_pointlistarray (PointListArray): a PointListArray of electron strike
            events
        shape (4-tuple): a length 4 tuple of ints containing (R_Nx,R_Ny,Q_Nx,Q_Ny)
        subpixel (bool): controls if subpixel electron strike positions are expected

    Returns:
        (4D array of bools): a 4D array of bools, with true indicating an electron strike.
    """
    assert len(shape)==4
    assert subpixel==False, "subpixel mode not presently supported."
    R_Nx,R_Ny,Q_Nx,Q_Ny = shape
    counted_datacube = np.zeros((R_Nx,R_Nx,Q_Nx,Q_Ny),dtype=bool)

    # Loop through frames, adding electron counts to the datacube for each.
    for Rx in range(R_Nx):
        for Ry in range(R_Ny):
            pointlist = counted_pointlistarray.get_pointlist(Rx,Ry)
            counted_datacube[Rx,Ry,pointlist.data['qx'],pointlist.data['qy']] = True

    return counted_datacube



if __name__=="__main__":

    from py4DSTEM.process.preprocess import get_darkreference
    from py4DSTEM.io import DataCube, save
    from ncempy.io import dm

    dm4_filepath = 'Capture25.dm4'

    # Parameters for dark reference determination
    drwidth = 100

    # Parameters for electron counting
    Nsamples = 40
    thresh_bkgrnd_Nsigma = 4
    thresh_xray_Nsigma = 30
    binfactor = 1
    subpixel = False
    output = 'pointlist'


    # Get memory mapped 4D datacube from dm file
    datacube = dm.dmReader(dm4_filepath,dSetNum=0,verbose=False)['data']
    datacube = np.moveaxis(datacube,(0,1),(2,3))

    # Get dark reference
    darkreference = 1 # TODO: get_darkreference(datacube = ...!

    electron_counted_data = electron_count(datacube, darkreference, Nsamples=Nsamples,
                                           thresh_bkgrnd_Nsigma=thresh_bkgrnd_Nsigma,
                                           thresh_xray_Nsigma=thresh_xray_Nsigma,
                                           binfactor=binfactor,
                                           sub_pixel=True,
                                           output='pointlist')

    # For outputting datacubes, wrap counted into a py4DSTEM DataCube
    if output=='datacube':
        electron_counted_data = DataCube(data=electron_counted_data)

    output_path = dm4_filepath.replace('.dm4','.h5')
    save(electron_counted_data, output_path)



<|MERGE_RESOLUTION|>--- conflicted
+++ resolved
@@ -1,421 +1,415 @@
-# Electron counting
-#
-# Includes functions for electron counting on either the CPU (electron_count) or the GPU
-# (electron_count_GPU).  For GPU electron counting, pytorch is used to interface between
-# numpy and the GPU, and the datacube is expected in numpy.memmap (memory mapped) form.
-
-import numpy as np
-from scipy import optimize
-
-<<<<<<< HEAD
-from ..process.utils import get_maxima_2D, bin2D
-from ..io import PointListArray
-=======
-# get_maximal_points has gone missing / renamed will break
-from ..process.utils import get_maximal_points, print_progress_bar, bin2D
-from ...io import PointListArray
->>>>>>> 003a157d
-
-def electron_count(datacube, darkreference, Nsamples=40,
-                                            thresh_bkgrnd_Nsigma=4,
-                                            thresh_xray_Nsigma=10,
-                                            binfactor = 1,
-                                            sub_pixel=True,
-                                            output='pointlist'):
-    """
-    Performs electron counting.
-
-    The algorithm is as follows:
-    From a random sampling of frames, calculate an x-ray and background threshold value.
-    In each frame, subtract the dark reference, then apply the two thresholds. Find all
-    local maxima with respect to the nearest neighbor pixels. These are considered
-    electron strike events.
-
-    Thresholds are specified in units of standard deviations, either of a gaussian fit to
-    the histogram background noise (for thresh_bkgrnd) or of the histogram itself (for
-    thresh_xray). The background (lower) threshold is more important; we will always be
-    missing some real electron counts and incorrectly counting some noise as electron
-    strikes - this threshold controls their relative balance. The x-ray threshold may be
-    set fairly high.
-
-    Args:
-        datacube: a 4D numpy.ndarray pointing to the datacube. Note: the R/Q axes are
-            flipped with respect to py4DSTEM DataCube objects
-        darkreference: a 2D numpy.ndarray with the dark reference
-        Nsamples: the number of frames to use in dark reference and threshold
-            calculation.
-        thresh_bkgrnd_Nsigma: the background threshold is
-            ``mean(guassian fit) + (this #)*std(gaussian fit)``
-            where the gaussian fit is to the background noise.
-        thresh_xray_Nsigma: the X-ray threshold is
-            ``mean(hist) +/- (this #)*std(hist)``
-            where hist is the histogram of all pixel values in the Nsamples random frames
-        binfactor: the binnning factor
-        sub_pixel (bool): controls whether subpixel refinement is performed
-        output (str): controls output format; must be 'datacube' or 'pointlist'
-
-    Returns:
-        (variable) if output=='pointlist', returns a PointListArray of all electron
-        counts in each frame. If output=='datacube', returns a 4D array of bools, with
-        True indicating electron strikes
-    """
-    assert isinstance(output, str), "output must be a str"
-    assert output in ['pointlist', 'datacube'], "output must be 'pointlist' or 'datacube'"
-
-    # Get dimensions
-    R_Nx,R_Ny,Q_Nx,Q_Ny = np.shape(datacube)
-
-    # Get threshholds
-    print('Calculating threshholds')
-    thresh_bkgrnd, thresh_xray = calculate_thresholds(
-                                      datacube,
-                                      darkreference,
-                                      Nsamples=Nsamples,
-                                      thresh_bkgrnd_Nsigma=thresh_bkgrnd_Nsigma,
-                                      thresh_xray_Nsigma=thresh_xray_Nsigma)
-
-    # Save to a new datacube
-    if output=='datacube':
-        counted = np.ones((R_Nx,R_Ny,Q_Nx//binfactor,Q_Ny//binfactor))
-        # Loop through frames
-        for Rx in range(R_Nx):
-            for Ry in range(R_Ny):
-                frame = datacube[Rx,Ry,:,:].astype(np.int16)    # Get frame from file
-                workingarray = frame-darkreference              # Subtract dark ref from frame
-                events = workingarray>thresh_bkgrnd             # Threshold electron events
-                events *= thresh_xray>workingarray
-
-                ## Keep events which are greater than all NN pixels ##
-                events = get_maxima_2D(workingarray*events)
-
-                if(binfactor>1):
-                    # Perform binning
-                    counted[Rx,Ry,:,:]=bin2D(events, factor=binfactor)
-                else:
-                    counted[Rx,Ry,:,:]=events
-        return counted
-
-    # Save to a PointListArray
-    else:
-        coordinates = [('qx',int),('qy',int)]
-        pointlistarray = PointListArray(coordinates=coordinates, shape=(R_Nx,R_Ny))
-        # Loop through frames
-        for Rx in range(R_Nx):
-            for Ry in range(R_Ny):
-                frame = datacube[Rx,Ry,:,:].astype(np.int16)    # Get frame from file
-                workingarray = frame-darkreference        # Subtract dark ref from frame
-                events = workingarray>thresh_bkgrnd       # Threshold electron events
-                events *= thresh_xray>workingarray
-
-                ## Keep events which are greater than all NN pixels ##
-                events = get_maxima_2D(workingarray*events)
-
-                # Perform binning
-                if(binfactor>1):
-                    events=bin2D(events, factor=binfactor)
-
-                # Save to PointListArray
-                x,y = np.nonzero(events)
-                pointlist = pointlistarray.get_pointlist(Rx,Ry)
-                pointlist.add_tuple_of_nparrays((x,y))
-
-    return pointlistarray
-
-def electron_count_GPU(datacube, darkreference, Nsamples=40,
-                                            thresh_bkgrnd_Nsigma=4,
-                                            thresh_xray_Nsigma=10,
-                                            binfactor = 1,
-                                            sub_pixel=True,
-                                            output='pointlist'):
-    """
-    Performs electron counting on the GPU.
-
-    Uses pytorch to interface between numpy and cuda.  Requires cuda and pytorch.
-    This function expects datacube to be a np.memmap object.
-    See electron_count() for additional documentation.
-    """
-    import torch
-    import dm
-    assert isinstance(output, str), "output must be a str"
-    assert output in ['pointlist', 'datacube'], "output must be 'pointlist' or 'datacube'"
-
-    # Get dimensions
-    R_Nx,R_Ny,Q_Nx,Q_Ny = np.shape(datacube)
-
-    # Get threshholds
-    print('Calculating threshholds')
-    thresh_bkgrnd, thresh_xray = calculate_thresholds(datacube,
-                                                      darkreference,
-                                                      Nsamples=Nsamples,
-                                                      thresh_bkgrnd_Nsigma=thresh_bkgrnd_Nsigma,
-                                                      thresh_xray_Nsigma=thresh_xray_Nsigma)
-
-    # Make a torch device object, to interface numpy with the GPU
-    # Put a few arrays on it - dark reference, counted image
-    device = torch.device('cuda')
-    darkref = torch.from_numpy(darkreference.astype(np.int16)).to(device)
-    counted = torch.ones(R_Nx,R_Ny,Q_Nx//binfactor,Q_Ny//binfactor,dtype=torch.short).to(device)
-
-    # Loop through frames
-    for Rx in range(R_Nx):
-        for Ry in range(R_Ny):
-            frame = datacube[Rx,Ry,:,:].astype(np.int16)    # Get frame from file
-            gframe = torch.from_numpy(frame).to(device)     # Move frame to GPU
-            workingarray = gframe-darkref                   # Subtract dark ref from frame
-            events = workingarray>thresh_bkgrnd             # Threshold electron events
-            events = thresh_xray>workingarray
-
-            ## Keep events which are greater than all NN pixels ##
-
-            #Check pixel is greater than all adjacent pixels
-            log = workingarray[1:-1,:]>workingarray[0:-2,:]
-            events[1:-1,:] = events[1:-1,:] & log
-            log = workingarray[0:-2,:]>workingarray[1:-1,:]
-            events[0:-2,:] = events[0:-2,:] & log
-            log = workingarray[:,1:-1]>workingarray[:,0:-2]
-            events[:,1:-1] = events[:,1:-1] & log
-            log = workingarray[:,0:-2]>workingarray[:,1:-1]
-            events[:,0:-2] = events[:,0:-2] & log
-            #Check pixel is greater than adjacent diagonal pixels
-            log = workingarray[1:-1,1:-1]>workingarray[0:-2,0:-2]
-            events[1:-1,1:-1] = events[1:-1,1:-1] & log
-            log = workingarray[0:-2,1:-1]>workingarray[1:-1,0:-2]
-            events[0:-2,1:-1] = events[0:-2,1:-1] & log
-            log = workingarray[1:-1,0:-2]>workingarray[0:-2,1:-1]
-            events[2:-1,0:-2] = events[1:-1,0:-2] & log
-            log = workingarray[0:-2,0:-2]>workingarray[1:-1,1:-1]
-            events[0:-2,0:-2] = events[0:-2,0:-2] & log
-
-            if(binfactor>1):
-                # Perform binning on GPU in torch_bin function
-                counted[Rx,Ry,:,:]=torch.transpose(torch_bin(events.type(torch.cuda.ShortTensor),
-                                            device,factor=binfactor),0,1).flip(0).flip(1)
-            else:
-                # I'm not sure I understand this - we're flipping coordinates to match what?
-                # TODO: check array flipping - may vary by camera
-                counted[Rx,Ry,:,:]=torch.transpose(events.type(torch.cuda.ShortTensor),0,1).flip(0).flip(1)
-
-    if output=='datacube':
-        return counted.cpu().numpy()
-    else:
-        return counted_datacube_to_pointlistarray(counted)
-
-####### Support functions ########
-
-def calculate_thresholds(datacube, darkreference,
-                                   Nsamples=20,
-                                   thresh_bkgrnd_Nsigma=4,
-                                   thresh_xray_Nsigma=10,
-                                   return_params=False):
-    """
-    Calculate the upper and lower thresholds for thresholding what to register as
-    an electron count.
-
-    Both thresholds are determined from the histogram of detector pixel values summed
-    over Nsamples frames. The thresholds are set to::
-
-        thresh_xray_Nsigma =    mean(histogram)    + thresh_upper * std(histogram)
-        thresh_bkgrnd_N_sigma = mean(guassian fit) + thresh_lower * std(gaussian fit)
-
-    For more info, see the electron_count docstring.
-
-    Args:
-        datacube: a 4D numpy.ndarrau pointing to the datacube
-        darkreference: a 2D numpy.ndarray with the dark reference
-        Nsamples: the number of frames to use in dark reference and threshold
-            calculation.
-        thresh_bkgrnd_Nsigma: the background threshold is
-            ``mean(guassian fit) + (this #)*std(gaussian fit)``
-            where the gaussian fit is to the background noise.
-        thresh_xray_Nsigma: the X-ray threshold is
-            ``mean(hist) + (this #)*std(hist)``
-            where hist is the histogram of all pixel values in the Nsamples random frames
-        return_params: bool, if True return n,hist of the histogram and popt of the
-            gaussian fit
-
-    Returns:
-        (5-tuple): A 5-tuple containing:
-
-            * **thresh_bkgrnd**: the background threshold
-            * **thresh_xray**: the X-ray threshold
-            * **n**: returned iff return_params==True. The histogram values
-            * **hist**: returned iff return_params==True. The histogram bin edges
-            * **popt**: returned iff return_params==True. The fit gaussian parameters,
-              (A, mu, sigma).
-    """
-    R_Nx,R_Ny,Q_Nx,Q_Ny = datacube.shape
-
-    # Select random set of frames
-    nframes = R_Nx*R_Ny
-    samples = np.arange(nframes)
-    np.random.shuffle(samples)
-    samples = samples[:Nsamples]
-
-    # Get frames and subtract dark references
-    sample = np.zeros((Q_Nx,Q_Ny,Nsamples),dtype=np.int16)
-    for i in range(Nsamples):
-        sample[:,:,i] = datacube[samples[i]//R_Nx,samples[i]%R_Ny,:,:]
-        sample[:,:,i] -= darkreference
-    sample = np.ravel(sample)  # Flatten array
-
-    # Get upper (X-ray) threshold
-    mean = np.mean(sample)
-    stddev = np.std(sample)
-    thresh_xray = mean+thresh_xray_Nsigma*stddev
-
-    # Make a histogram
-    binmax = min(int(np.ceil(np.amax(sample))),int(mean+thresh_xray*stddev))
-    binmin = max(int(np.ceil(np.amin(sample))),int(mean-thresh_xray*stddev))
-    step = max(1,(binmax-binmin)//1000)
-    bins = np.arange(binmin,binmax,step=step,dtype=np.int)
-    n, bins = np.histogram(sample,bins=bins)
-
-    # Define Guassian to fit to, with parameters p:
-    #   p[0] is amplitude
-    #   p[1] is the mean
-    #   p[2] is std deviation
-    fitfunc = lambda p, x: p[0]*np.exp(-0.5*np.square((x-p[1])/p[2]))
-    errfunc = lambda p, x, y: fitfunc(p, x) - y          # Error for scipy's optimize routine
-
-    # Get initial guess
-    p0 = [n.max(),(bins[n.argmax()+1]-bins[n.argmax()])/2,np.std(sample)]
-    p1,success = optimize.leastsq(errfunc,p0[:],args=(bins[:-1],n))  # Use the scipy optimize routine
-    p1[1] += 0.5                            #Add a half to account for integer bin width
-
-    # Set lower threshhold for electron counts to count
-    thresh_bkgrnd = p1[1]+p1[2]*thresh_bkgrnd_Nsigma
-
-    if return_params:
-        return thresh_bkgrnd, thresh_xray, n, bins, p1
-    else:
-        return thresh_bkgrnd, thresh_xray
-
-
-def torch_bin(array,device,factor=2):
-    """
-    Bin data on the GPU using torch.
-
-    Args:
-        array: a 2D numpy array
-        device: a torch device class instance
-        factor (int): the binning factor
-
-    Returns:
-        (array): the binned array
-    """
-
-    import torch
-
-    x,y =  array.shape
-    binx,biny = x//factor,y//factor
-    xx,yy = binx*factor,biny*factor
-
-    # Make a binned array on the device
-    binned_ar = torch.zeros(biny,binx,device=device,dtype = array.dtype)
-
-    # Collect pixel sums into new bins
-    for ix in range(factor):
-        for iy in range(factor):
-            binned_ar += array[0+ix:xx+ix:factor,0+iy:yy+iy:factor]
-    return binned_ar
-
-def counted_datacube_to_pointlistarray(counted_datacube, subpixel=False):
-    """
-    Converts an electron counted datacube to PointListArray.
-
-    Args:
-        counted_datacube: a 4D array of bools, with true indicating an electron strike.
-        subpixel (bool): controls if subpixel electron strike positions are expected
-
-    Returns:
-        (PointListArray): a PointListArray of electron strike events
-    """
-    # Get shape, initialize PointListArray
-    R_Nx,R_Ny,Q_Nx,Q_Ny = counted_datacube.shape
-    if subpixel:
-        coordinates = [('qx',float),('qy',float)]
-    else:
-        coordinates = [('qx',int),('qy',int)]
-    pointlistarray = PointListArray(coordinates=coordinates, shape=(R_Nx,R_Ny))
-
-    # Loop through frames, adding electron counts to the PointListArray for each.
-    for Rx in range(R_Nx):
-        for Ry in range(R_Ny):
-            frame = counted_datacube[Rx,Ry,:,:]
-            x,y = np.nonzero(frame)
-            pointlist = pointlistarray.get_pointlist(Rx,Ry)
-            pointlist.add_tuple_of_nparrays((x,y))
-
-    return pointlistarray
-
-def counted_pointlistarray_to_datacube(counted_pointlistarray, shape, subpixel=False):
-    """
-    Converts an electron counted PointListArray to a datacube.
-
-    Args:
-        counted_pointlistarray (PointListArray): a PointListArray of electron strike
-            events
-        shape (4-tuple): a length 4 tuple of ints containing (R_Nx,R_Ny,Q_Nx,Q_Ny)
-        subpixel (bool): controls if subpixel electron strike positions are expected
-
-    Returns:
-        (4D array of bools): a 4D array of bools, with true indicating an electron strike.
-    """
-    assert len(shape)==4
-    assert subpixel==False, "subpixel mode not presently supported."
-    R_Nx,R_Ny,Q_Nx,Q_Ny = shape
-    counted_datacube = np.zeros((R_Nx,R_Nx,Q_Nx,Q_Ny),dtype=bool)
-
-    # Loop through frames, adding electron counts to the datacube for each.
-    for Rx in range(R_Nx):
-        for Ry in range(R_Ny):
-            pointlist = counted_pointlistarray.get_pointlist(Rx,Ry)
-            counted_datacube[Rx,Ry,pointlist.data['qx'],pointlist.data['qy']] = True
-
-    return counted_datacube
-
-
-
-if __name__=="__main__":
-
-    from py4DSTEM.process.preprocess import get_darkreference
-    from py4DSTEM.io import DataCube, save
-    from ncempy.io import dm
-
-    dm4_filepath = 'Capture25.dm4'
-
-    # Parameters for dark reference determination
-    drwidth = 100
-
-    # Parameters for electron counting
-    Nsamples = 40
-    thresh_bkgrnd_Nsigma = 4
-    thresh_xray_Nsigma = 30
-    binfactor = 1
-    subpixel = False
-    output = 'pointlist'
-
-
-    # Get memory mapped 4D datacube from dm file
-    datacube = dm.dmReader(dm4_filepath,dSetNum=0,verbose=False)['data']
-    datacube = np.moveaxis(datacube,(0,1),(2,3))
-
-    # Get dark reference
-    darkreference = 1 # TODO: get_darkreference(datacube = ...!
-
-    electron_counted_data = electron_count(datacube, darkreference, Nsamples=Nsamples,
-                                           thresh_bkgrnd_Nsigma=thresh_bkgrnd_Nsigma,
-                                           thresh_xray_Nsigma=thresh_xray_Nsigma,
-                                           binfactor=binfactor,
-                                           sub_pixel=True,
-                                           output='pointlist')
-
-    # For outputting datacubes, wrap counted into a py4DSTEM DataCube
-    if output=='datacube':
-        electron_counted_data = DataCube(data=electron_counted_data)
-
-    output_path = dm4_filepath.replace('.dm4','.h5')
-    save(electron_counted_data, output_path)
-
-
-
+# Electron counting
+#
+# Includes functions for electron counting on either the CPU (electron_count) or the GPU
+# (electron_count_GPU).  For GPU electron counting, pytorch is used to interface between
+# numpy and the GPU, and the datacube is expected in numpy.memmap (memory mapped) form.
+
+import numpy as np
+from scipy import optimize
+
+from ..io import PointListArray
+from ..process.utils import get_maxima_2D, bin2D
+
+def electron_count(datacube, darkreference, Nsamples=40,
+                                            thresh_bkgrnd_Nsigma=4,
+                                            thresh_xray_Nsigma=10,
+                                            binfactor = 1,
+                                            sub_pixel=True,
+                                            output='pointlist'):
+    """
+    Performs electron counting.
+
+    The algorithm is as follows:
+    From a random sampling of frames, calculate an x-ray and background threshold value.
+    In each frame, subtract the dark reference, then apply the two thresholds. Find all
+    local maxima with respect to the nearest neighbor pixels. These are considered
+    electron strike events.
+
+    Thresholds are specified in units of standard deviations, either of a gaussian fit to
+    the histogram background noise (for thresh_bkgrnd) or of the histogram itself (for
+    thresh_xray). The background (lower) threshold is more important; we will always be
+    missing some real electron counts and incorrectly counting some noise as electron
+    strikes - this threshold controls their relative balance. The x-ray threshold may be
+    set fairly high.
+
+    Args:
+        datacube: a 4D numpy.ndarray pointing to the datacube. Note: the R/Q axes are
+            flipped with respect to py4DSTEM DataCube objects
+        darkreference: a 2D numpy.ndarray with the dark reference
+        Nsamples: the number of frames to use in dark reference and threshold
+            calculation.
+        thresh_bkgrnd_Nsigma: the background threshold is
+            ``mean(guassian fit) + (this #)*std(gaussian fit)``
+            where the gaussian fit is to the background noise.
+        thresh_xray_Nsigma: the X-ray threshold is
+            ``mean(hist) +/- (this #)*std(hist)``
+            where hist is the histogram of all pixel values in the Nsamples random frames
+        binfactor: the binnning factor
+        sub_pixel (bool): controls whether subpixel refinement is performed
+        output (str): controls output format; must be 'datacube' or 'pointlist'
+
+    Returns:
+        (variable) if output=='pointlist', returns a PointListArray of all electron
+        counts in each frame. If output=='datacube', returns a 4D array of bools, with
+        True indicating electron strikes
+    """
+    assert isinstance(output, str), "output must be a str"
+    assert output in ['pointlist', 'datacube'], "output must be 'pointlist' or 'datacube'"
+
+    # Get dimensions
+    R_Nx,R_Ny,Q_Nx,Q_Ny = np.shape(datacube)
+
+    # Get threshholds
+    print('Calculating threshholds')
+    thresh_bkgrnd, thresh_xray = calculate_thresholds(
+                                      datacube,
+                                      darkreference,
+                                      Nsamples=Nsamples,
+                                      thresh_bkgrnd_Nsigma=thresh_bkgrnd_Nsigma,
+                                      thresh_xray_Nsigma=thresh_xray_Nsigma)
+
+    # Save to a new datacube
+    if output=='datacube':
+        counted = np.ones((R_Nx,R_Ny,Q_Nx//binfactor,Q_Ny//binfactor))
+        # Loop through frames
+        for Rx in range(R_Nx):
+            for Ry in range(R_Ny):
+                frame = datacube[Rx,Ry,:,:].astype(np.int16)    # Get frame from file
+                workingarray = frame-darkreference              # Subtract dark ref from frame
+                events = workingarray>thresh_bkgrnd             # Threshold electron events
+                events *= thresh_xray>workingarray
+
+                ## Keep events which are greater than all NN pixels ##
+                events = get_maxima_2D(workingarray*events)
+
+                if(binfactor>1):
+                    # Perform binning
+                    counted[Rx,Ry,:,:]=bin2D(events, factor=binfactor)
+                else:
+                    counted[Rx,Ry,:,:]=events
+        return counted
+
+    # Save to a PointListArray
+    else:
+        coordinates = [('qx',int),('qy',int)]
+        pointlistarray = PointListArray(coordinates=coordinates, shape=(R_Nx,R_Ny))
+        # Loop through frames
+        for Rx in range(R_Nx):
+            for Ry in range(R_Ny):
+                frame = datacube[Rx,Ry,:,:].astype(np.int16)    # Get frame from file
+                workingarray = frame-darkreference        # Subtract dark ref from frame
+                events = workingarray>thresh_bkgrnd       # Threshold electron events
+                events *= thresh_xray>workingarray
+
+                ## Keep events which are greater than all NN pixels ##
+                events = get_maxima_2D(workingarray*events)
+
+                # Perform binning
+                if(binfactor>1):
+                    events=bin2D(events, factor=binfactor)
+
+                # Save to PointListArray
+                x,y = np.nonzero(events)
+                pointlist = pointlistarray.get_pointlist(Rx,Ry)
+                pointlist.add_tuple_of_nparrays((x,y))
+
+    return pointlistarray
+
+def electron_count_GPU(datacube, darkreference, Nsamples=40,
+                                            thresh_bkgrnd_Nsigma=4,
+                                            thresh_xray_Nsigma=10,
+                                            binfactor = 1,
+                                            sub_pixel=True,
+                                            output='pointlist'):
+    """
+    Performs electron counting on the GPU.
+
+    Uses pytorch to interface between numpy and cuda.  Requires cuda and pytorch.
+    This function expects datacube to be a np.memmap object.
+    See electron_count() for additional documentation.
+    """
+    import torch
+    import dm
+    assert isinstance(output, str), "output must be a str"
+    assert output in ['pointlist', 'datacube'], "output must be 'pointlist' or 'datacube'"
+
+    # Get dimensions
+    R_Nx,R_Ny,Q_Nx,Q_Ny = np.shape(datacube)
+
+    # Get threshholds
+    print('Calculating threshholds')
+    thresh_bkgrnd, thresh_xray = calculate_thresholds(datacube,
+                                                      darkreference,
+                                                      Nsamples=Nsamples,
+                                                      thresh_bkgrnd_Nsigma=thresh_bkgrnd_Nsigma,
+                                                      thresh_xray_Nsigma=thresh_xray_Nsigma)
+
+    # Make a torch device object, to interface numpy with the GPU
+    # Put a few arrays on it - dark reference, counted image
+    device = torch.device('cuda')
+    darkref = torch.from_numpy(darkreference.astype(np.int16)).to(device)
+    counted = torch.ones(R_Nx,R_Ny,Q_Nx//binfactor,Q_Ny//binfactor,dtype=torch.short).to(device)
+
+    # Loop through frames
+    for Rx in range(R_Nx):
+        for Ry in range(R_Ny):
+            frame = datacube[Rx,Ry,:,:].astype(np.int16)    # Get frame from file
+            gframe = torch.from_numpy(frame).to(device)     # Move frame to GPU
+            workingarray = gframe-darkref                   # Subtract dark ref from frame
+            events = workingarray>thresh_bkgrnd             # Threshold electron events
+            events = thresh_xray>workingarray
+
+            ## Keep events which are greater than all NN pixels ##
+
+            #Check pixel is greater than all adjacent pixels
+            log = workingarray[1:-1,:]>workingarray[0:-2,:]
+            events[1:-1,:] = events[1:-1,:] & log
+            log = workingarray[0:-2,:]>workingarray[1:-1,:]
+            events[0:-2,:] = events[0:-2,:] & log
+            log = workingarray[:,1:-1]>workingarray[:,0:-2]
+            events[:,1:-1] = events[:,1:-1] & log
+            log = workingarray[:,0:-2]>workingarray[:,1:-1]
+            events[:,0:-2] = events[:,0:-2] & log
+            #Check pixel is greater than adjacent diagonal pixels
+            log = workingarray[1:-1,1:-1]>workingarray[0:-2,0:-2]
+            events[1:-1,1:-1] = events[1:-1,1:-1] & log
+            log = workingarray[0:-2,1:-1]>workingarray[1:-1,0:-2]
+            events[0:-2,1:-1] = events[0:-2,1:-1] & log
+            log = workingarray[1:-1,0:-2]>workingarray[0:-2,1:-1]
+            events[2:-1,0:-2] = events[1:-1,0:-2] & log
+            log = workingarray[0:-2,0:-2]>workingarray[1:-1,1:-1]
+            events[0:-2,0:-2] = events[0:-2,0:-2] & log
+
+            if(binfactor>1):
+                # Perform binning on GPU in torch_bin function
+                counted[Rx,Ry,:,:]=torch.transpose(torch_bin(events.type(torch.cuda.ShortTensor),
+                                            device,factor=binfactor),0,1).flip(0).flip(1)
+            else:
+                # I'm not sure I understand this - we're flipping coordinates to match what?
+                # TODO: check array flipping - may vary by camera
+                counted[Rx,Ry,:,:]=torch.transpose(events.type(torch.cuda.ShortTensor),0,1).flip(0).flip(1)
+
+    if output=='datacube':
+        return counted.cpu().numpy()
+    else:
+        return counted_datacube_to_pointlistarray(counted)
+
+####### Support functions ########
+
+def calculate_thresholds(datacube, darkreference,
+                                   Nsamples=20,
+                                   thresh_bkgrnd_Nsigma=4,
+                                   thresh_xray_Nsigma=10,
+                                   return_params=False):
+    """
+    Calculate the upper and lower thresholds for thresholding what to register as
+    an electron count.
+
+    Both thresholds are determined from the histogram of detector pixel values summed
+    over Nsamples frames. The thresholds are set to::
+
+        thresh_xray_Nsigma =    mean(histogram)    + thresh_upper * std(histogram)
+        thresh_bkgrnd_N_sigma = mean(guassian fit) + thresh_lower * std(gaussian fit)
+
+    For more info, see the electron_count docstring.
+
+    Args:
+        datacube: a 4D numpy.ndarrau pointing to the datacube
+        darkreference: a 2D numpy.ndarray with the dark reference
+        Nsamples: the number of frames to use in dark reference and threshold
+            calculation.
+        thresh_bkgrnd_Nsigma: the background threshold is
+            ``mean(guassian fit) + (this #)*std(gaussian fit)``
+            where the gaussian fit is to the background noise.
+        thresh_xray_Nsigma: the X-ray threshold is
+            ``mean(hist) + (this #)*std(hist)``
+            where hist is the histogram of all pixel values in the Nsamples random frames
+        return_params: bool, if True return n,hist of the histogram and popt of the
+            gaussian fit
+
+    Returns:
+        (5-tuple): A 5-tuple containing:
+
+            * **thresh_bkgrnd**: the background threshold
+            * **thresh_xray**: the X-ray threshold
+            * **n**: returned iff return_params==True. The histogram values
+            * **hist**: returned iff return_params==True. The histogram bin edges
+            * **popt**: returned iff return_params==True. The fit gaussian parameters,
+              (A, mu, sigma).
+    """
+    R_Nx,R_Ny,Q_Nx,Q_Ny = datacube.shape
+
+    # Select random set of frames
+    nframes = R_Nx*R_Ny
+    samples = np.arange(nframes)
+    np.random.shuffle(samples)
+    samples = samples[:Nsamples]
+
+    # Get frames and subtract dark references
+    sample = np.zeros((Q_Nx,Q_Ny,Nsamples),dtype=np.int16)
+    for i in range(Nsamples):
+        sample[:,:,i] = datacube[samples[i]//R_Nx,samples[i]%R_Ny,:,:]
+        sample[:,:,i] -= darkreference
+    sample = np.ravel(sample)  # Flatten array
+
+    # Get upper (X-ray) threshold
+    mean = np.mean(sample)
+    stddev = np.std(sample)
+    thresh_xray = mean+thresh_xray_Nsigma*stddev
+
+    # Make a histogram
+    binmax = min(int(np.ceil(np.amax(sample))),int(mean+thresh_xray*stddev))
+    binmin = max(int(np.ceil(np.amin(sample))),int(mean-thresh_xray*stddev))
+    step = max(1,(binmax-binmin)//1000)
+    bins = np.arange(binmin,binmax,step=step,dtype=np.int)
+    n, bins = np.histogram(sample,bins=bins)
+
+    # Define Guassian to fit to, with parameters p:
+    #   p[0] is amplitude
+    #   p[1] is the mean
+    #   p[2] is std deviation
+    fitfunc = lambda p, x: p[0]*np.exp(-0.5*np.square((x-p[1])/p[2]))
+    errfunc = lambda p, x, y: fitfunc(p, x) - y          # Error for scipy's optimize routine
+
+    # Get initial guess
+    p0 = [n.max(),(bins[n.argmax()+1]-bins[n.argmax()])/2,np.std(sample)]
+    p1,success = optimize.leastsq(errfunc,p0[:],args=(bins[:-1],n))  # Use the scipy optimize routine
+    p1[1] += 0.5                            #Add a half to account for integer bin width
+
+    # Set lower threshhold for electron counts to count
+    thresh_bkgrnd = p1[1]+p1[2]*thresh_bkgrnd_Nsigma
+
+    if return_params:
+        return thresh_bkgrnd, thresh_xray, n, bins, p1
+    else:
+        return thresh_bkgrnd, thresh_xray
+
+
+def torch_bin(array,device,factor=2):
+    """
+    Bin data on the GPU using torch.
+
+    Args:
+        array: a 2D numpy array
+        device: a torch device class instance
+        factor (int): the binning factor
+
+    Returns:
+        (array): the binned array
+    """
+
+    import torch
+
+    x,y =  array.shape
+    binx,biny = x//factor,y//factor
+    xx,yy = binx*factor,biny*factor
+
+    # Make a binned array on the device
+    binned_ar = torch.zeros(biny,binx,device=device,dtype = array.dtype)
+
+    # Collect pixel sums into new bins
+    for ix in range(factor):
+        for iy in range(factor):
+            binned_ar += array[0+ix:xx+ix:factor,0+iy:yy+iy:factor]
+    return binned_ar
+
+def counted_datacube_to_pointlistarray(counted_datacube, subpixel=False):
+    """
+    Converts an electron counted datacube to PointListArray.
+
+    Args:
+        counted_datacube: a 4D array of bools, with true indicating an electron strike.
+        subpixel (bool): controls if subpixel electron strike positions are expected
+
+    Returns:
+        (PointListArray): a PointListArray of electron strike events
+    """
+    # Get shape, initialize PointListArray
+    R_Nx,R_Ny,Q_Nx,Q_Ny = counted_datacube.shape
+    if subpixel:
+        coordinates = [('qx',float),('qy',float)]
+    else:
+        coordinates = [('qx',int),('qy',int)]
+    pointlistarray = PointListArray(coordinates=coordinates, shape=(R_Nx,R_Ny))
+
+    # Loop through frames, adding electron counts to the PointListArray for each.
+    for Rx in range(R_Nx):
+        for Ry in range(R_Ny):
+            frame = counted_datacube[Rx,Ry,:,:]
+            x,y = np.nonzero(frame)
+            pointlist = pointlistarray.get_pointlist(Rx,Ry)
+            pointlist.add_tuple_of_nparrays((x,y))
+
+    return pointlistarray
+
+def counted_pointlistarray_to_datacube(counted_pointlistarray, shape, subpixel=False):
+    """
+    Converts an electron counted PointListArray to a datacube.
+
+    Args:
+        counted_pointlistarray (PointListArray): a PointListArray of electron strike
+            events
+        shape (4-tuple): a length 4 tuple of ints containing (R_Nx,R_Ny,Q_Nx,Q_Ny)
+        subpixel (bool): controls if subpixel electron strike positions are expected
+
+    Returns:
+        (4D array of bools): a 4D array of bools, with true indicating an electron strike.
+    """
+    assert len(shape)==4
+    assert subpixel==False, "subpixel mode not presently supported."
+    R_Nx,R_Ny,Q_Nx,Q_Ny = shape
+    counted_datacube = np.zeros((R_Nx,R_Nx,Q_Nx,Q_Ny),dtype=bool)
+
+    # Loop through frames, adding electron counts to the datacube for each.
+    for Rx in range(R_Nx):
+        for Ry in range(R_Ny):
+            pointlist = counted_pointlistarray.get_pointlist(Rx,Ry)
+            counted_datacube[Rx,Ry,pointlist.data['qx'],pointlist.data['qy']] = True
+
+    return counted_datacube
+
+
+
+if __name__=="__main__":
+
+    from py4DSTEM.process.preprocess import get_darkreference
+    from py4DSTEM.io import DataCube, save
+    from ncempy.io import dm
+
+    dm4_filepath = 'Capture25.dm4'
+
+    # Parameters for dark reference determination
+    drwidth = 100
+
+    # Parameters for electron counting
+    Nsamples = 40
+    thresh_bkgrnd_Nsigma = 4
+    thresh_xray_Nsigma = 30
+    binfactor = 1
+    subpixel = False
+    output = 'pointlist'
+
+
+    # Get memory mapped 4D datacube from dm file
+    datacube = dm.dmReader(dm4_filepath,dSetNum=0,verbose=False)['data']
+    datacube = np.moveaxis(datacube,(0,1),(2,3))
+
+    # Get dark reference
+    darkreference = 1 # TODO: get_darkreference(datacube = ...!
+
+    electron_counted_data = electron_count(datacube, darkreference, Nsamples=Nsamples,
+                                           thresh_bkgrnd_Nsigma=thresh_bkgrnd_Nsigma,
+                                           thresh_xray_Nsigma=thresh_xray_Nsigma,
+                                           binfactor=binfactor,
+                                           sub_pixel=True,
+                                           output='pointlist')
+
+    # For outputting datacubes, wrap counted into a py4DSTEM DataCube
+    if output=='datacube':
+        electron_counted_data = DataCube(data=electron_counted_data)
+
+    output_path = dm4_filepath.replace('.dm4','.h5')
+    save(electron_counted_data, output_path)
+
+
+