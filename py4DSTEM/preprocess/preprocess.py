--- conflicted
+++ resolved
@@ -192,16 +192,6 @@
         ]
 
     # bin
-<<<<<<< HEAD
-    datacube.data = datacube.data.reshape(
-        R_Nx,
-        R_Ny,
-        int(Q_Nx / bin_factor),
-    bin_factor,
-    int(Q_Ny / bin_factor),
-        bin_factor,
-    ).sum(axis=(3, 5)).astype(dtype)
-=======
     datacube.data = (
         datacube.data.reshape(
             R_Nx,
@@ -214,13 +204,11 @@
         .sum(axis=(3, 5))
         .astype(dtype)
     )
->>>>>>> 3d038c18
 
     # set dim vectors
     Qpixsize = datacube.calibration.get_Q_pixel_size() * bin_factor
     Qpixunits = datacube.calibration.get_Q_pixel_units()
 
-<<<<<<< HEAD
     # set dims
     datacube.set_dim(
         2,
@@ -234,10 +222,9 @@
         units = Qpixunits,
         name = 'Qy'
     )
-=======
+
     datacube.set_dim(2, [0, Qpixsize], units=Qpixunits, name="Qx")
     datacube.set_dim(3, [0, Qpixsize], units=Qpixunits, name="Qy")
->>>>>>> 3d038c18
 
     # set calibration pixel size
     datacube.calibration.set_Q_pixel_size(Qpixsize)
