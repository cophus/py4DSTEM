--- conflicted
+++ resolved
@@ -340,12 +340,6 @@
 #     return (DP.shape[0] + dx) / 2, (DP.shape[1] + dy) / 2
 
 
-<<<<<<< HEAD
-def get_origin_correlation(
-    datacube: DataCube, 
-    mask = None,
-    **kwargs
-=======
 # def get_origin_beamstop(datacube: DataCube, mask: np.ndarray, **kwargs):
 #     """
 #     Find the origin for each diffraction pattern, assuming there is a beam stop.
@@ -379,16 +373,10 @@
     mask = None,
     upsample_factor = 1,
     device = 'cpu',
->>>>>>> 4037730c
     ):
     """
     Fit the origin for each diffraction pattern, with or without a beam stop.
     The method we have developed here is a heavily modified version of masked 
-<<<<<<< HEAD
-    cross correlation. More details about how this method works can be found in:
-    https://doi.org/10.1109/TIP.2011.2181402
-    by Dirk Padfield.
-=======
     cross correlation, where we use Friedel symmetry of the diffraction pattern
     to find the common center. 
 
@@ -397,31 +385,22 @@
 
     TODO - add subpixel correlation shifts.
 
->>>>>>> 4037730c
 
     Parameters
     ----------
     datacube: (DataCube)
         The 4D dataset.
-<<<<<<< HEAD
-    mask: (np arra, optional)
-=======
     mask: (np array, optional)
->>>>>>> 4037730c
         Boolean mask which is False under the beamstop and True
         in the diffraction pattern. One approach to generating this mask
         is to apply a suitable threshold on the average diffraction pattern
         and use binary opening/closing to remove any holes.
-<<<<<<< HEAD
-        If no mask is provided, this method will likely not work with a beamstop!
-=======
         If no mask is provided, this method will likely not work with a beamstop.
     upsample_factor: (int)
         Upsample factor for subpixel fitting of the image shifts.
     device: string
          'cpu' or 'gpu' to select device
 
->>>>>>> 4037730c
 
     Returns
     -------
@@ -429,41 +408,6 @@
         (tuple of np arrays) measured center position of each diffraction pattern
     """
 
-<<<<<<< HEAD
-    # init measurement arrays
-    qx0 = np.zeros(datacube.data.shape[:2])
-    qy0 = np.zeros_like(qx0)
-
-    # main loop over all probe positions
-    for rx, ry in tqdmnd(
-        datacube.R_Nx, 
-        datacube.R_Ny
-        ):
-        if mask is None:
-            im = datacube.data[rx, ry, :, :]
-            G = np.fft.fft2(im )
-
-            # Masked cross correlation of masked image with it's inverse
-            cc = np.real(np.fft.ifft2(G**2))
-
-        else:
-            im = datacube.data[rx, ry, :, :]
-            G = np.fft.fft2(im * mask)
-            M = np.fft.fft2(mask)
-
-            # Masked cross correlation of masked image with it's inverse
-            cc_num = np.real(np.fft.ifft2(G * M))**2
-            cc_den = np.real(np.fft.ifft2(M**2))
-            sub = cc_den > 0
-            cc = np.real(np.fft.ifft2(G**2))
-            cc[sub] =- cc_num[sub] / cc_den[sub]
-            
-        # Correlation peak, moved to image center shift
-        xp, yp = np.unravel_index(np.argmax(cc), im.shape)
-        qx0[rx, ry] = ((xp/2 + im.shape[0] / 2) % im.shape[0])
-        qy0[rx, ry] = ((yp/2 + im.shape[1] / 2) % im.shape[1])
-
-=======
     # Select device
     if device == 'cpu':
         xp = np
@@ -535,6 +479,5 @@
         # Correlation peak, moved to image center shift
         qx0[rx, ry] = ((xp/2) % datacube.data.shape[2])
         qy0[rx, ry] = ((yp/2) % datacube.data.shape[3])
->>>>>>> 4037730c
 
     return qx0, qy0