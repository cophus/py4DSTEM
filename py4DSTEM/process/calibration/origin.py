# Find the origin of diffraction space

import numpy as np
from scipy.ndimage.filters import gaussian_filter
from scipy.optimize import leastsq

from .probe import get_probe_size
from ..fit import plane,parabola,bezier_two,fit_2D
from ..utils import get_CoM, add_to_2D_array_from_floats, get_maxima_2D
from ...tqdmnd import tqdmnd
from ...io.datastructure import PointListArray, DataCube


def measure_origin(
        data,
        mode,
        **kwargs
    ):
    """
    Options for the `mode` argument, their uses-cases, and their expected additional input arguments are:

    "dc_no_beamstop" - A datacube with no beamstop, and in which the center beam
        is brightest throughout.

        Args:
            data (DataCube)

    "bragg_no_beamstop" - A set of bragg peaks for data with no beamstop, and in which
        the center beam is brightest throughout.

        Args:
            data (PointListArray)
            Q_shape (Qx, Qy) from braggvector

    "dc_beamstop" - A datacube with a beamstop

        Args:
            data (DataCube)
            mask (2d array)

    "bragg_beamstop" - A set of bragg peaks for data with a beamstop

        Args:
            data (PointListArray)
            center_guess (2-tuple)
            radii   (2-tuple)
            Q_Nx (int)
            Q_Ny (int)


    Returns:
        (3 real space shaped arrays) qx0, qy0, mask
    """
    # parse args
    modes = (
        "dc_no_beamstop",
        "bragg_no_beamstop",
        "dc_beamstop",
        "bragg_beamstop",
    )
    assert mode in modes, f"{mode} must be in {modes}"

    # select a fn
    fn_dict = {
        "dc_no_beamstop" : get_origin,
        "dc_beamstop" : get_origin_beamstop,
        "bragg_no_beamstop" : get_origin_from_braggpeaks,
        "bragg_beamstop" : get_origin_beamstop_braggpeaks,
    }
    fn = fn_dict[mode]

    # run
    ans = fn(
        data,
        **kwargs
    )

    # return
    return ans








### Functions for finding the origin

def get_origin_single_dp(dp, r, rscale=1.2):
    """
    Find the origin for a single diffraction pattern, assuming (a) there is no beam stop,
    and (b) the center beam contains the highest intensity.

    Args:
        dp (ndarray): the diffraction pattern
        r (number): the approximate disk radius
        rscale (number): factor by which `r` is scaled to generate a mask

    Returns:
        (2-tuple): The origin
    """
    Q_Nx, Q_Ny = dp.shape
    _qx0, _qy0 = np.unravel_index(np.argmax(gaussian_filter(dp, r)), (Q_Nx, Q_Ny))
    qyy, qxx = np.meshgrid(np.arange(Q_Ny), np.arange(Q_Nx))
    mask = np.hypot(qxx - _qx0, qyy - _qy0) < r * rscale
    qx0, qy0 = get_CoM(dp * mask)
    return qx0, qy0


def get_origin(
    datacube,
    r=None,
    rscale=1.2,
    dp_max=None,
    mask=None
    ):
    """
    Find the origin for all diffraction patterns in a datacube, assuming (a) there is no
    beam stop, and (b) the center beam contains the highest intensity. Stores the origin
    positions in the Calibration associated with datacube, and optionally also returns
    them.

    Args:
        datacube (DataCube): the data
        r (number or None): the approximate radius of the center disk. If None (default),
            tries to compute r using the get_probe_size method.  The data used for this
            is controlled by dp_max.
        rscale (number): expand 'r' by this amount to form a mask about the center disk
            when taking its center of mass
        dp_max (ndarray or None): the diffraction pattern or dp-shaped array used to
            compute the center disk radius, if r is left unspecified. Behavior depends
            on type:

                * if ``dp_max==None`` (default), computes and uses the maximal
                  diffraction pattern. Note that for a large datacube, this may be a
                  slow operation.
                * otherwise, this should be a (Q_Nx,Q_Ny) shaped array
        mask (ndarray or None): if not None, should be an (R_Nx,R_Ny) shaped
                    boolean array. Origin is found only where mask==True, and masked
                    arrays are returned for qx0,qy0

    Returns:
        (2-tuple of (R_Nx,R_Ny)-shaped ndarrays): the origin, (x,y) at each scan position
    """
    if r is None:
        if dp_max is None:
            dp_max = np.max(datacube.data, axis=(0, 1))
        else:
            assert dp_max.shape == (datacube.Q_Nx, datacube.Q_Ny)
        r, _, _ = get_probe_size(dp_max)

    qx0 = np.zeros((datacube.R_Nx, datacube.R_Ny))
    qy0 = np.zeros((datacube.R_Nx, datacube.R_Ny))
    qyy, qxx = np.meshgrid(np.arange(datacube.Q_Ny), np.arange(datacube.Q_Nx))

    if mask is None:
        for (rx, ry) in tqdmnd(
            datacube.R_Nx,
            datacube.R_Ny,
            desc="Finding origins",
            unit="DP",
            unit_scale=True,
        ):
            dp = datacube.data[rx, ry, :, :]
            _qx0, _qy0 = np.unravel_index(
                np.argmax(gaussian_filter(dp, r)), (datacube.Q_Nx, datacube.Q_Ny)
            )
            _mask = np.hypot(qxx - _qx0, qyy - _qy0) < r * rscale
            qx0[rx, ry], qy0[rx, ry] = get_CoM(dp * _mask)

    else:
        assert mask.shape == (datacube.R_Nx, datacube.R_Ny)
        assert mask.dtype == bool
        qx0 = np.ma.array(
            data=qx0, mask=np.zeros((datacube.R_Nx, datacube.R_Ny), dtype=bool)
        )
        qy0 = np.ma.array(
            data=qy0, mask=np.zeros((datacube.R_Nx, datacube.R_Ny), dtype=bool)
        )
        for (rx, ry) in tqdmnd(
            datacube.R_Nx,
            datacube.R_Ny,
            desc="Finding origins",
            unit="DP",
            unit_scale=True,
        ):
            if mask[rx, ry]:
                dp = datacube.data[rx, ry, :, :]
                _qx0, _qy0 = np.unravel_index(
                    np.argmax(gaussian_filter(dp, r)), (datacube.Q_Nx, datacube.Q_Ny)
                )
                _mask = np.hypot(qxx - _qx0, qyy - _qy0) < r * rscale
                qx0.data[rx, ry], qy0.data[rx, ry] = get_CoM(dp * _mask)
            else:
                qx0.mask, qy0.mask = True, True

    # return
    mask = np.ones(datacube.Rshape, dtype=bool)
    return qx0, qy0, mask


def get_origin_from_braggpeaks(
    braggpeaks,
    Q_shape,
    center_guess = None,
    score_method = 'distance',
    findcenter="CoM",
    bvm=None,
    **kwargs
):
    """
    Gets the diffraction shifts using detected Bragg disk positions.

    First, a guess at the unscattered beam position is determined, either by taking the
    CoM of the Bragg vector map, or by taking its maximal pixel.  If the CoM is used, an
    additional refinement step is used where we take the CoM of a Bragg vector map
    contructed from a first guess at the central Bragg peaks (as opposed to the BVM of all
    BPs). Once a unscattered beam position is determined, the Bragg peak closest to this
    position is identified. The shifts in these peaks positions from their average are
    returned as the diffraction shifts.

    Args:
        braggpeaks (PointListArray): the Bragg peak positions
        Q_Nx, Q_Ny (ints): the shape of diffration space
        findcenter (str): specifies the method for determining the unscattered beam
            position options: 'CoM', or 'max'
        bvm (array or None): the braggvector map. If None (default), the bvm is
            calculated

    Returns:
        (3-tuple): A 3-tuple comprised of:

            * **qx0** *((R_Nx,R_Ny)-shaped array)*: the origin x-coord
            * **qy0** *((R_Nx,R_Ny)-shaped array)*: the origin y-coord
            * **braggvectormap** *((R_Nx,R_Ny)-shaped array)*: the Bragg vector map of only
              the Bragg peaks identified with the unscattered beam. Useful for diagnostic
              purposes.
    """
    assert isinstance(braggpeaks, PointListArray), "braggpeaks must be a PointListArray"
    # assert all([isinstance(item, (int, np.integer)) for item in [Q_Nx, Q_Ny]])
    assert isinstance(findcenter, str), "center must be a str"
    assert findcenter in ["CoM", "max"], "center must be either 'CoM' or 'max'"
    assert score_method in ["distance", "intensity weighted distance"], "center must be either 'distance' or 'intensity weighted distance'"

    R_Nx, R_Ny = braggpeaks.shape
    Q_Nx, Q_Ny = Q_shape

    # Get guess at position of unscattered beam (x0,y0)
    if center_guess is None:
        if bvm is None:
            from ..diskdetection.braggvectormap import get_bragg_vector_map
            braggvectormap_all = get_bragg_vector_map(braggpeaks, Q_Nx, Q_Ny)
        else:
            braggvectormap_all = bvm
        if findcenter == "max":
            x0, y0 = np.unravel_index(
                np.argmax(gaussian_filter(braggvectormap_all, 10)), (Q_Nx, Q_Ny)
            )
        else:
            x0, y0 = get_CoM(braggvectormap_all)
            braggvectormap = np.zeros_like(braggvectormap_all)
            for Rx in range(R_Nx):
                for Ry in range(R_Ny):
                    pointlist = braggpeaks.get_pointlist(Rx, Ry)
                    if pointlist.length > 0:
                        r2 = (pointlist.data["qx"] - x0) ** 2 + (
                            pointlist.data["qy"] - y0
                        ) ** 2
                        index = np.argmin(r2)
                        braggvectormap = add_to_2D_array_from_floats(
                            braggvectormap,
                            pointlist.data["qx"][index],
                            pointlist.data["qy"][index],
                            pointlist.data["intensity"][index],
                        )
            x0, y0 = get_CoM(braggvectormap)
    else:
        x0, y0 = center_guess

    # Get Bragg peak closest to unscattered beam at each scan position
    qx0 = np.zeros((R_Nx, R_Ny))
    qy0 = np.zeros((R_Nx, R_Ny))
    for Rx in range(R_Nx):
        for Ry in range(R_Ny):
            pointlist = braggpeaks.get_pointlist(Rx, Ry)
            if pointlist.length > 0:
                if score_method == "distance":
                    r2 = (pointlist.data["qx"] - x0) ** 2 + (pointlist.data["qy"] - y0) ** 2
                    index = np.argmin(r2)
                elif score_method == "intensity weighted distance":
                    r2 = pointlist.data["intensity"]/(1+((pointlist.data["qx"] - x0) ** 2 + (pointlist.data["qy"] - y0) ** 2))
                    index = np.argmax(r2)
                qx0[Rx, Ry] = pointlist.data["qx"][index]
                qy0[Rx, Ry] = pointlist.data["qy"][index]
            else:
                qx0[Rx, Ry] = x0
                qy0[Rx, Ry] = y0

    # return
    mask = np.ones(datacube.Rshape, dtype=bool)
    return qx0, qy0, mask

def get_origin_single_dp_beamstop(DP: np.ndarray,mask: np.ndarray, **kwargs):
    """
    Find the origin for a single diffraction pattern, assuming there is a beam stop.

    Args:
        DP (np array): diffraction pattern
        mask (np array): boolean mask which is False under the beamstop and True
            in the diffraction pattern. One approach to generating this mask
            is to apply a suitable threshold on the average diffraction pattern
            and use binary opening/closing to remove and holes

    Returns:
        qx0, qy0 (tuple) measured center position of diffraction pattern
    """

    imCorr = np.real(
        np.fft.ifft2(
            np.fft.fft2(DP * mask)
            * np.conj(np.fft.fft2(np.rot90(DP, 2) * np.rot90(mask, 2)))
        )
    )

    xp, yp = np.unravel_index(np.argmax(imCorr), imCorr.shape)

    dx = ((xp + DP.shape[0] / 2) % DP.shape[0]) - DP.shape[0] / 2
    dy = ((yp + DP.shape[1] / 2) % DP.shape[1]) - DP.shape[1] / 2

    return (DP.shape[0] + dx) / 2, (DP.shape[1] + dy) / 2


def get_origin_beamstop(datacube: DataCube, mask: np.ndarray, **kwargs):
    """
    Find the origin for each diffraction pattern, assuming there is a beam stop.

    Args:
        datacube (DataCube)
        mask (np array): boolean mask which is False under the beamstop and True
            in the diffraction pattern. One approach to generating this mask
            is to apply a suitable threshold on the average diffraction pattern
            and use binary opening/closing to remove any holes

    Returns:
        qx0, qy0 (tuple of np arrays) measured center position of each diffraction pattern
    """

    qx0 = np.zeros(datacube.data.shape[:2])
    qy0 = np.zeros_like(qx0)

    for rx, ry in tqdmnd(datacube.R_Nx, datacube.R_Ny):
        x, y = get_origin_single_dp_beamstop(datacube.data[rx, ry, :, :], mask)

        qx0[rx,ry] = x
        qy0[rx,ry] = y

    return qx0, qy0

def get_origin_beamstop_braggpeaks(
    braggpeaks,
    center_guess,
    radii,
    max_dist=2,
    max_iter=1,
    **kwargs
    ):
    """
    Find the origin from a set of braggpeaks assuming there is a beamstop, by identifying
    pairs of conjugate peaks inside an annular region and finding their centers of mass.

    Args:
        braggpeaks (PointListArray):
        center_guess (2-tuple): qx0,qy0
        radii (2-tuple): the inner and outer radii of the specified annular region
        max_dist (number): the maximum allowed distance between the reflection of two
            peaks to consider them conjugate pairs
        max_iter (integer): for values >1, repeats the algorithm after updating center_guess

    Returns:
        (2d masked array): the origins
    """
    assert(isinstance(braggpeaks,PointListArray))
    R_Nx,R_Ny = braggpeaks.shape

    # remove peaks outside the annulus
    braggpeaks_masked = braggpeaks.copy()
    for rx in range(R_Nx):
        for ry in range(R_Ny):
            pl = braggpeaks_masked.get_pointlist(rx,ry)
            qr = np.hypot(pl.data['qx']-center_guess[0],
                          pl.data['qy']-center_guess[1])
            rm = np.logical_not(np.logical_and(qr>=radii[0],qr<=radii[1]))
            pl.remove(rm)

    # Find all matching conjugate pairs of peaks
    center_curr = center_guess
    for ii in range(max_iter):
        centers = np.zeros((R_Nx,R_Ny,2))
        found_center = np.zeros((R_Nx,R_Ny),dtype=bool)
        for rx in range(R_Nx):
            for ry in range(R_Ny):

                # Get data
                pl = braggpeaks_masked.get_pointlist(rx,ry)
                is_paired = np.zeros(len(pl.data),dtype=bool)
                matches = []

                # Find matching pairs
                for i in range(len(pl.data)):
                    if not is_paired[i]:
                        x,y = pl.data['qx'][i],pl.data['qy'][i]
                        x_r = -x+2*center_curr[0]
                        y_r = -y+2*center_curr[1]
                        dists = np.hypot(x_r-pl.data['qx'],y_r-pl.data['qy'])
                        dists[is_paired] = 2*max_dist
                        matched = dists<=max_dist
                        if(any(matched)):
                            match = np.argmin(dists)
                            matches.append((i,match))
                            is_paired[i],is_paired[match] = True,True

                # Find the center
                if len(matches)>0:
                    x0,y0 = [],[]
                    for i in range(len(matches)):
                        x0.append(np.mean(pl.data['qx'][list(matches[i])]))
                        y0.append(np.mean(pl.data['qy'][list(matches[i])]))
                    x0,y0 = np.mean(x0),np.mean(y0)
                    centers[rx,ry,:] = x0,y0
                    found_center[rx,ry] = True
                else:
                    found_center[rx,ry] = False

        # Update current center guess
        x0_curr = np.mean(centers[found_center,0])
        y0_curr = np.mean(centers[found_center,1])
        center_curr = x0_curr,y0_curr

    # return
<<<<<<< HEAD
    found_center = np.logical_not(found_center)
    qx0 = np.ma.array(data=centers[:,:,0], mask=found_center)
    qy0 = np.ma.array(data=centers[:,:,1], mask=found_center)

    return qx0,qy0

=======
    mask = found_center
    qx0,qy0 = centers[:,:,0],centers[:,:,1]
    return qx0,qy0,mask
>>>>>>> 13672d54




### Functions for fitting the origin


def fit_origin(
    data,
    mask=None,
    fitfunction="plane",
    returnfitp=False,
    robust=False,
    robust_steps=3,
    robust_thresh=2,
):
    """
    Fits the position of the origin of diffraction space to a plane or parabola,
    given some 2D arrays (qx0_meas,qy0_meas) of measured center positions, optionally
    masked by the Boolean array `mask`. The 2D data arrays may be passed directly as
    a 2-tuple to the arg `data`, or, if `data` is either a DataCube or Calibration
    instance, they will be retreived automatically. If a DataCube or Calibration are
    passed, fitted origin and residuals are stored there directly.

    Args:
        data (2-tuple of 2d arrays): the measured origin position (qx0,qy0)
        mask (2b boolean array, optional): ignore points where mask=True
        fitfunction (str, optional): must be 'plane' or 'parabola' or 'bezier_two'
        returnfitp (bool, optional): if True, returns the fit parameters
        robust (bool, optional): If set to True, fit will be repeated with outliers
            removed.
        robust_steps (int, optional): Optional parameter. Number of robust iterations
                                performed after initial fit.
        robust_thresh (int, optional): Threshold for including points, in units of
            root-mean-square (standard deviations) error of the predicted values after
            fitting.

    Returns:
        (variable): Return value depends on returnfitp. If ``returnfitp==False``
        (default), returns a 4-tuple containing:

            * **qx0_fit**: *(ndarray)* the fit origin x-position
            * **qy0_fit**: *(ndarray)* the fit origin y-position
            * **qx0_residuals**: *(ndarray)* the x-position fit residuals
            * **qy0_residuals**: *(ndarray)* the y-position fit residuals

        If ``returnfitp==True``, returns a 2-tuple.  The first element is the 4-tuple
        described above.  The second element is a 4-tuple (popt_x,popt_y,pcov_x,pcov_y)
        giving fit parameters and covariance matrices with respect to the chosen
        fitting function.
    """
    assert isinstance(data,tuple) and len(data)==2
    qx0_meas,qy0_meas = data
    assert isinstance(qx0_meas, np.ndarray) and len(qx0_meas.shape) == 2
    assert isinstance(qx0_meas, np.ndarray) and len(qy0_meas.shape) == 2
    assert qx0_meas.shape == qy0_meas.shape
    assert mask is None or mask.shape == qx0_meas.shape and mask.dtype == bool
    assert fitfunction in ("plane", "parabola", "bezier_two")
    if fitfunction == "plane":
        f = plane
    elif fitfunction == "parabola":
        f = parabola
    elif fitfunction == "bezier_two":
        f = bezier_two
    else:
        raise Exception("Invalid fitfunction '{}'".format(fitfunction))

    # Check if mask for data is stored in (qx0_meax,qy0_meas) as a masked array
    if isinstance(qx0_meas, np.ma.MaskedArray):
        mask = np.ma.getmask(qx0_meas)

    # Fit data
    if mask is None:
        popt_x, pcov_x, qx0_fit = fit_2D(
            f,
            qx0_meas,
            robust=robust,
            robust_steps=robust_steps,
            robust_thresh=robust_thresh,
        )
        popt_y, pcov_y, qy0_fit = fit_2D(
            f,
            qy0_meas,
            robust=robust,
            robust_steps=robust_steps,
            robust_thresh=robust_thresh,
        )

    else:
        popt_x, pcov_x, qx0_fit = fit_2D(
            f,
            qx0_meas,
            robust=robust,
            robust_steps=robust_steps,
            robust_thresh=robust_thresh,
            data_mask=mask == False,
        )
        popt_y, pcov_y, qy0_fit = fit_2D(
            f,
            qy0_meas,
            robust=robust,
            robust_steps=robust_steps,
            robust_thresh=robust_thresh,
            data_mask=mask == False,
        )

    # Compute residuals
    qx0_residuals = qx0_meas - qx0_fit
    qy0_residuals = qy0_meas - qy0_fit

    # Return
    ans = (qx0_fit, qy0_fit, qx0_residuals, qy0_residuals)
    if returnfitp:
        return ans,(popt_x,popt_y,pcov_x,pcov_y)
    else:
        return ans


### Older / soon-to-be-deprecated functions for finding the origin


def find_outlier_shifts(xshifts, yshifts, n_sigma=10, edge_boundary=0):
    """
    Finds outliers in the shift matrices.

    Gets a score function for each scan position Rx,Ry, given by the sum of the absolute values of
    the difference between the shifts at this position and all 8 NNs. Calculates a histogram of the
    scoring function, fits a gaussian to its initial peak, and sets a cutoff value to n_sigma times
    its standard deviation. Values beyond this cutoff are deemed outliers, as are scan positions
    within edge_boundary pixels of the edge of real space.

    Accepts:
        xshifts         ((R_Nx,R_Ny)-shaped array) the shifts in x
        yshifts         ((R_Nx,R_Ny)-shaped array) the shifts in y
        n_sigma         (float) the cutoff value for the score function, in number of std
        edge_boundary   (int) number of pixels near the mask edge to mark as outliers

    Returns:
        mask            ((R_nx,R_ny)-shaped array of bools) the outlier mask
        score           ((R_nx,R_ny)-shaped array) the outlier scores
        cutoff          (float) the score cutoff value
    """
    # Get score
    score = np.zeros_like(xshifts)
    score[:-1, :] += np.abs(
        xshifts[:-1, :] - np.roll(xshifts, (-1, 0), axis=(0, 1))[:-1, :]
    )
    score[1:, :] += np.abs(
        xshifts[1:, :] - np.roll(xshifts, (1, 0), axis=(0, 1))[1:, :]
    )
    score[:, :-1] += np.abs(
        xshifts[:, :-1] - np.roll(xshifts, (0, -1), axis=(0, 1))[:, :-1]
    )
    score[:, 1:] += np.abs(
        xshifts[:, 1:] - np.roll(xshifts, (0, 1), axis=(0, 1))[:, 1:]
    )
    score[:-1, :-1] += np.abs(
        xshifts[:-1, :-1] - np.roll(xshifts, (-1, -1), axis=(0, 1))[:-1, :-1]
    )
    score[1:, :-1] += np.abs(
        xshifts[1:, :-1] - np.roll(xshifts, (1, -1), axis=(0, 1))[1:, :-1]
    )
    score[:-1, 1:] += np.abs(
        xshifts[:-1, 1:] - np.roll(xshifts, (-1, 1), axis=(0, 1))[:-1, 1:]
    )
    score[1:, 1:] += np.abs(
        xshifts[1:, 1:] - np.roll(xshifts, (1, 1), axis=(0, 1))[1:, 1:]
    )
    score[:-1, :] += np.abs(
        yshifts[:-1, :] - np.roll(yshifts, (-1, 0), axis=(0, 1))[:-1, :]
    )
    score[1:, :] += np.abs(
        yshifts[1:, :] - np.roll(yshifts, (1, 0), axis=(0, 1))[1:, :]
    )
    score[:, :-1] += np.abs(
        yshifts[:, :-1] - np.roll(yshifts, (0, -1), axis=(0, 1))[:, :-1]
    )
    score[:, 1:] += np.abs(
        yshifts[:, 1:] - np.roll(yshifts, (0, 1), axis=(0, 1))[:, 1:]
    )
    score[:-1, :-1] += np.abs(
        yshifts[:-1, :-1] - np.roll(yshifts, (-1, -1), axis=(0, 1))[:-1, :-1]
    )
    score[1:, :-1] += np.abs(
        yshifts[1:, :-1] - np.roll(yshifts, (1, -1), axis=(0, 1))[1:, :-1]
    )
    score[:-1, 1:] += np.abs(
        yshifts[:-1, 1:] - np.roll(yshifts, (-1, 1), axis=(0, 1))[:-1, 1:]
    )
    score[1:, 1:] += np.abs(
        yshifts[1:, 1:] - np.roll(yshifts, (1, 1), axis=(0, 1))[1:, 1:]
    )
    score[1:-1, 1:-1] /= 8.0
    score[:1, 1:-1] /= 5.0
    score[-1:, 1:-1] /= 5.0
    score[1:-1, :1] /= 5.0
    score[1:-1, -1:] /= 5.0
    score[0, 0] /= 3.0
    score[0, -1] /= 3.0
    score[-1, 0] /= 3.0
    score[-1, -1] /= 3.0

    # Get mask and return
    cutoff = np.std(score) * n_sigma
    mask = score > cutoff
    if edge_boundary > 0:
        mask[:edge_boundary, :] = True
        mask[-edge_boundary:, :] = True
        mask[:, :edge_boundary] = True
        mask[:, -edge_boundary:] = True

    return mask, score, cutoff



<|MERGE_RESOLUTION|>--- conflicted
+++ resolved
@@ -438,18 +438,9 @@
         center_curr = x0_curr,y0_curr
 
     # return
-<<<<<<< HEAD
-    found_center = np.logical_not(found_center)
-    qx0 = np.ma.array(data=centers[:,:,0], mask=found_center)
-    qy0 = np.ma.array(data=centers[:,:,1], mask=found_center)
-
-    return qx0,qy0
-
-=======
     mask = found_center
     qx0,qy0 = centers[:,:,0],centers[:,:,1]
     return qx0,qy0,mask
->>>>>>> 13672d54
 
 
 
