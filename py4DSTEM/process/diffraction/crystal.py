# Functions for calculating diffraction patterns, matching them to experiments, and creating orientation and phase maps.

import numpy as np
import matplotlib.pyplot as plt
from matplotlib.figure import Figure
from matplotlib.axes import Axes
from mpl_toolkits.mplot3d import Axes3D, art3d
import warnings
from typing import Union, Optional

try:
    import pymatgen as mg
    from pymatgen.ext.matproj import MPRester
except Exception:
    print(r"pymatgen not found... pymatgen Crystal module won't work ¯\_(ツ)_/¯")

from ...io.datastructure import PointList, PointListArray
from ..utils import tqdmnd, single_atom_scatter, electron_wavelength_angstrom


class Crystal:
    """
    A class storing a single crystal structure, and associated diffraction data.

    Args:
        structure       a pymatgen Structure object for the material
                        or a string containing the Materials Project ID for the
                        structure (requires API key in config file, see:
                        https://pymatgen.org/usage.html#setting-the-pmg-mapi-key-in-the-config-file
        conventional_standard_structure: (bool) whether to convert primitive unit cell to
                        conventional structure. When using the MP API, cells are usually primitive
                        and so indexing will be with respect to the primitive basis vectors,
                        which will yield unexpected orientation results. Set to True to
                        convet the cell to a conventional representation.
    """

    def __init__(
        self,
        positions, 
        numbers, 
        cell, 
        structure=None,
        conventional_standard_structure=True,
    ):
        """
        Instantiate a Crystal object.
        Calculate lattice vectors.
        """

        if positions is not None:
            # Initialize Crystal
            self.positions = np.asarray(positions)   #: fractional atomic coordinates

            #: atomic numbers - if only one value is provided, assume all atoms are same species
            numbers = np.asarray(numbers, dtype='intp')
            if np.size(numbers) == 1:
                self.numbers = np.ones(positions.shape[0], dtype='intp') * numbers
            elif np.size(numbers) == positions.shape[0]:
                self.numbers = numbers
            else:
                raise Exception('Number of positions and atomic numbers do not match')


            # unit cell, as either [a a a 90 90 90], [a b c 90 90 90], or [a b c alpha beta gamma] 
            cell = np.asarray(cell, dtype='float_')      
            if np.size(cell) == 1:
                self.cell = np.hstack([cell, cell, cell, 90, 90, 90])
            elif np.size(cell) == 3:
                self.cell = np.hstack([cell, 90, 90, 90])
            elif np.size(cell) == 6:  
                self.cell = cell             
            else:
                raise Exception('Cell cannot contain ' + np.size(cell) + ' elements')

            # calculate unit cell lattice vectors
            a = self.cell[0]
            b = self.cell[1]
            c = self.cell[2]
            alpha = self.cell[3] * np.pi/180
            beta  = self.cell[4] * np.pi/180
            gamma = self.cell[5] * np.pi/180
            t = (np.cos(alpha)-np.cos(beta)*np.cos(gamma))/np.sin(gamma)
            self.lat_real = np.array([ \
                [a, 0, 0],
                [b*np.cos(gamma), b*np.sin(gamma), 0],
                [c*np.cos(beta), c*t, c*np.sqrt(1-np.cos(beta)**2-t**2)]])
        else:
            if isinstance(structure, str):
                with MPRester() as m:
                    structure = m.get_structure_by_material_id(structure)

            assert isinstance(
                structure, mg.core.Structure
            ), "structure must be pymatgen Structure object"

            self.structure = (
                mg.symmetry.analyzer.SpacegroupAnalyzer(
                    structure
                ).get_conventional_standard_structure()
                if conventional_standard_structure
                else structure
            )
            self.struc_dict = self.structure.as_dict()

            self.lat_inv = self.structure.lattice.reciprocal_lattice_crystallographic.matrix
            self.lat_real = self.structure.lattice.matrix

            # Initialize Crystal
            self.positions = self.structure.frac_coords  #: fractional atomic coordinates
<<<<<<< HEAD

            #: atomic numbers
            self.numbers = np.array([s.Z for s in self.structure.species], dtype=np.intp)
=======

            #: atomic numbers
            self.numbers = np.array([s.Z for s in self.structure.species], dtype=np.intp)

>>>>>>> ba3ce0db


    def calculate_structure_factors(
        self, k_max: float = 2.0, tol_structure_factor: float = 1e-2, return_intensities: bool = False,
    ):
        """
        Calculate structure factors for all hkl indices up to max scattering vector k_max

        Args:
            k_max (numpy float):                max scattering vector to include (1/Angstroms)
            tol_structure_factor (numpy float): tolerance for removing low-valued structure factors
        """

        # Store k_max
        self.k_max = np.asarray(k_max)

        # Inverse lattice vectors
        lat_inv = np.linalg.inv(self.lat_real)

        # Find shortest lattice vector direction
        k_test = np.vstack(
            [
                lat_inv[0, :],
                lat_inv[1, :],
                lat_inv[2, :],
                lat_inv[0, :] + lat_inv[1, :],
                lat_inv[0, :] + lat_inv[2, :],
                lat_inv[1, :] + lat_inv[2, :],
                lat_inv[0, :] + lat_inv[1, :] + lat_inv[2, :],
                lat_inv[0, :] - lat_inv[1, :] + lat_inv[2, :],
                lat_inv[0, :] + lat_inv[1, :] - lat_inv[2, :],
                lat_inv[0, :] - lat_inv[1, :] - lat_inv[2, :],
            ]
        )
        k_leng_min = np.min(np.linalg.norm(k_test, axis=1))

        # Tile lattice vectors
        num_tile = np.ceil(self.k_max / k_leng_min)
        ya, xa, za = np.meshgrid(
            np.arange(-num_tile, num_tile + 1),
            np.arange(-num_tile, num_tile + 1),
            np.arange(-num_tile, num_tile + 1),
        )
        hkl = np.vstack([xa.ravel(), ya.ravel(), za.ravel()])
        g_vec_all = lat_inv @ hkl

        # Delete lattice vectors outside of k_max
        keep = np.linalg.norm(g_vec_all, axis=0) <= self.k_max
        self.hkl = hkl[:, keep]
        self.g_vec_all = g_vec_all[:, keep]
        self.g_vec_leng = np.linalg.norm(self.g_vec_all, axis=0)

        # Calculate single atom scattering factors
        # Note this can be sped up a lot, but we may want to generalize to allow non-1.0 occupancy in the future.
        f_all = np.zeros(
            (np.size(self.g_vec_leng, 0), self.positions.shape[0]), dtype="float_"
        )
        for a0 in range(self.positions.shape[0]):
            atom_sf = single_atom_scatter([self.numbers[a0]], [1], self.g_vec_leng, "A")
            atom_sf.get_scattering_factor([self.numbers[a0]], [1], self.g_vec_leng, "A")
            f_all[:, a0] = atom_sf.fe

        # Calculate structure factors
        self.struct_factors = np.zeros(np.size(self.g_vec_leng, 0), dtype="complex64")
        for a0 in range(self.positions.shape[0]):
            self.struct_factors += f_all[:, a0] * np.exp(
                (2j * np.pi)
                * np.sum(
                    self.hkl * np.expand_dims(self.positions[a0, :], axis=1), axis=0
                )
            )

        # Remove structure factors below tolerance level
        keep = np.abs(self.struct_factors) > tol_structure_factor
        self.hkl = self.hkl[:, keep]
        self.g_vec_all = self.g_vec_all[:, keep]
        self.g_vec_leng = self.g_vec_leng[keep]
        self.struct_factors = self.struct_factors[keep]

        # Structure factor intensities
        self.struct_factors_int = np.abs(self.struct_factors) ** 2

        if return_intensities:
            q_SF = np.linspace(0, self.k_max, 250)
            I_SF = np.zeros_like(q_SF)
            for i in range(self.g_vec_leng.shape[0]):
                idx = np.argmin(np.abs(q_SF - self.g_vec_leng[i]))
                I_SF[idx] += self.struct_factors_int[i]
            I_SF /= np.max(I_SF)

            return (q_SF, I_SF)

    def plot_structure(
        self,
        proj_dir: Union[list, np.ndarray] = [3, 2, 1],
        size_marker: float = 400,
        tol_distance: float = 0.001,
        plot_limit: Optional[np.ndarray] = None,
        show_axes: bool = False,
        figsize: Union[tuple, list, np.ndarray] = (8, 8),
        returnfig: bool = False,
    ):
        """
        Quick 3D plot of the untit cell /atomic structure.

        Args:
            proj_dir (float):           projection direction, either [elev azim] or normal vector
            scale_markers (float):      size scaling for markers
            tol_distance (float):       tolerance for repeating atoms on edges on cell boundaries
            plot_limit (float):         2x3 numpy array containing x y z plot min and max in columns.
                                        Default is 1.1* unit cell dimensions
            show_axes (bool):           Whether to plot axes or not
            figsize (2 element float):  size scaling of figure axes
            returnfig (bool):           set to True to return figure and axes handles

        Returns:
            fig, ax                     (optional) figure and axes handles
        """

        # unit cell vectors
        u = self.lat_real[0, :]
        v = self.lat_real[1, :]
        w = self.lat_real[2, :]

        # atomic identities
        ID = self.numbers

        # Fractional atomic coordinates
        pos = self.positions
        # x tile
        sub = pos[:, 0] < tol_distance
        pos = np.vstack([pos, pos[sub, :] + np.array([1, 0, 0])])
        ID = np.hstack([ID, ID[sub]])
        # y tile
        sub = pos[:, 1] < tol_distance
        pos = np.vstack([pos, pos[sub, :] + np.array([0, 1, 0])])
        ID = np.hstack([ID, ID[sub]])
        # z tile
        sub = pos[:, 2] < tol_distance
        pos = np.vstack([pos, pos[sub, :] + np.array([0, 0, 1])])
        ID = np.hstack([ID, ID[sub]])

        # Cartesian atomic positions
        xyz = pos @ self.lat_real

        # projection direction of the plot
        if np.size(proj_dir) == 2:
            el = proj_dir[0]
            az = proj_dir[1]
        elif np.size(proj_dir) == 3:
            if proj_dir[0] == 0 and proj_dir[1] == 0:
                el = 90 * np.sign(proj_dir[2])
            else:
                el = (
                    np.arctan(
                        proj_dir[2] / np.sqrt(proj_dir[0] ** 2 + proj_dir[1] ** 2)
                    )
                    * 180
                    / np.pi
                )
            az = np.arctan2(proj_dir[1], proj_dir[0]) * 180 / np.pi
        else:
            raise Exception(
                "Projection direction cannot contain " + np.size(proj_dir) + " elements"
            )
        proj_dir = np.array(
            [
                np.cos(el * np.pi / 180) * np.cos(az * np.pi / 180),
                np.cos(el * np.pi / 180) * np.sin(az * np.pi / 180),
                np.sin(el * np.pi / 180),
            ]
        )

        # 3D plotting
        fig = plt.figure(figsize=figsize)
        ax = fig.add_subplot(projection="3d", elev=el, azim=az)

        # unit cell
        p = np.vstack([[0, 0, 0], u, u + v, v, w, u + w, u + v + w, v + w])
        p = p[:, [1, 0, 2]]  # Reorder cell boundaries

        f = np.array(
            [
                [0, 1, 2, 3],
                [4, 5, 6, 7],
                [0, 1, 5, 4],
                [2, 3, 7, 6],
                [0, 3, 7, 4],
                [1, 2, 6, 5],
            ]
        )

        # ax.plot3D(xline, yline, zline, 'gray')
        pc = art3d.Poly3DCollection(
            p[f],
            facecolors=[0, 0.7, 1],
            edgecolor=[0, 0, 0],
            linewidth=2,
            alpha=0.2,
        )
        ax.add_collection(pc)

        # # small shift of coordinates towards camera
        # d = -0.0 * proj_dir / np.linalg.norm(proj_dir)
        # print(d)

        # atoms
        ID_all = np.unique(ID)
        for ID_plot in ID_all:
            sub = ID == ID_plot
            ax.scatter(
                xs=xyz[sub, 1],  # + d[0],
                ys=xyz[sub, 0],  # + d[1],
                zs=xyz[sub, 2],  # + d[2],
                s=size_marker,
                linewidth=2,
                color=atomic_colors(ID_plot),
                edgecolor=[0, 0, 0],
            )

        # plot limit
        if plot_limit is None:
            plot_limit = np.array(
                [
                    [np.min(p[:, 0]), np.min(p[:, 1]), np.min(p[:, 2])],
                    [np.max(p[:, 0]), np.max(p[:, 1]), np.max(p[:, 2])],
                ]
            )
            plot_limit = (plot_limit - np.mean(plot_limit, axis=0)) * 1.1 + np.mean(
                plot_limit, axis=0
            )

        ax.axes.set_xlim3d(left=plot_limit[0, 1], right=plot_limit[1, 0])
        ax.axes.set_ylim3d(bottom=plot_limit[0, 0], top=plot_limit[1, 1])
        ax.axes.set_zlim3d(bottom=plot_limit[0, 2], top=plot_limit[1, 2])
        ax.set_box_aspect((1, 1, 1))
        ax.invert_yaxis()
        if show_axes is False:
            ax.set_axis_off()

        plt.show()

        if returnfig:
            return fig, ax

    def plot_structure_factors(
        self,
        proj_dir: Union[list, tuple, np.ndarray] = [10, 30],
        scale_markers: float = 1,
        plot_limit: Optional[Union[list, tuple, np.ndarray]] = None,
        figsize: Union[list, tuple, np.ndarray] = (8, 8),
        returnfig: bool = False,
    ):
        """
        3D scatter plot of the structure factors using magnitude^2, i.e. intensity.

        Args:
            dir_proj (float):           projection direction, either [elev azim] or normal vector
            scale_markers (float):      size scaling for markers
            plot_limit (float):         x y z plot limits, default is [-1 1]*self.k_max
            figsize (2 element float):  size scaling of figure axes
            returnfig (bool):           set to True to return figure and axes handles

        Returns:
            fig, ax                     (optional) figure and axes handles
        """

        if np.size(proj_dir) == 2:
            el = proj_dir[0]
            az = proj_dir[1]
        elif np.size(proj_dir) == 3:
            if proj_dir[0] == 0 and proj_dir[1] == 0:
                el = 90 * np.sign(proj_dir[2])
            else:
                el = (
                    np.arctan(
                        proj_dir[2] / np.sqrt(proj_dir[0] ** 2 + proj_dir[1] ** 2)
                    )
                    * 180
                    / np.pi
                )
            az = np.arctan2(proj_dir[1], proj_dir[0]) * 180 / np.pi
        else:
            raise Exception(
                "Projection direction cannot contain " + np.size(proj_dir) + " elements"
            )

        # 3D plotting
        fig = plt.figure(figsize=figsize)
        ax = fig.add_subplot(projection="3d", elev=el, azim=az)

        ax.scatter(
            xs=self.g_vec_all[0, :],
            ys=self.g_vec_all[1, :],
            zs=self.g_vec_all[2, :],
            s=scale_markers * self.struct_factors_int,
        )

        # axes limits
        if plot_limit is None:
            plot_limit = self.k_max * 1.05

        ax.axes.set_xlim3d(left=-plot_limit, right=plot_limit)
        ax.axes.set_ylim3d(bottom=-plot_limit, top=plot_limit)
        ax.axes.set_zlim3d(bottom=-plot_limit, top=plot_limit)
        ax.set_box_aspect((1, 1, 1))
        # ax.set_axis_off()
        # ax.setxticklabels([])
        # fig.subplots_adjust(left=0, right=1, bottom=0, top=1)

        plt.show()

        if returnfig:
            return fig, ax

    def orientation_plan(
        self,
        zone_axis_range: np.ndarray = np.array([[0, 1, 1], [1, 1, 1]]),
        angle_step_zone_axis: float = 2.0,
        angle_step_in_plane: float = 2.0,
        accel_voltage: float = 300e3,
        corr_kernel_size: float = 0.08,
        tol_distance: float = 0.01,
        plot_corr_norm: bool = False,
        figsize: Union[list, tuple, np.ndarray] = (6, 6),
    ):
        """
        Calculate the rotation basis arrays for an SO(3) rotation correlogram.

        Args:
            zone_axis_range (3x3 numpy float):  Row vectors give the range for zone axis orientations.
                                                Note that we always start at [0,0,1] to make z-x-z rotation work.
                                                Setting this to 'full' as a string will use a hemispherical range.
            angle_step_zone_axis (float): Approximate angular step size for zone axis [degrees]
            angle_step_in_plane (float):  Approximate angular step size for in-plane rotation [degrees]
            accel_voltage (float):        Accelerating voltage for electrons [Volts]
            corr_kernel_size (float):        Correlation kernel size length in Angstroms
            tol_distance (float):         Distance tolerance for radial shell assignment [1/Angstroms]
        """

        # Store inputs
        self.accel_voltage = np.asarray(accel_voltage)
        self.orientation_kernel_size = np.asarray(corr_kernel_size)

        # Calculate wavelenth
        self.wavelength = electron_wavelength_angstrom(self.accel_voltage)

        if isinstance(zone_axis_range, str):
            self.orientation_zone_axis_range = np.array(
                [[0, 0, 1], [0, 1, 0], [1, 0, 0]]
            )

            if zone_axis_range == "full":
                self.orientation_full = True
                self.orientation_half = False
            elif zone_axis_range == "half":
                self.orientation_full = False
                self.orientation_half = True

        else:
            # Define 3 vectors which span zone axis orientation range, normalize
            self.orientation_zone_axis_range = np.vstack(
                (np.array([0, 0, 1]), np.array(zone_axis_range))
            ).astype("float")
            self.orientation_zone_axis_range[1, :] /= np.linalg.norm(
                self.orientation_zone_axis_range[1, :]
            )
            self.orientation_zone_axis_range[2, :] /= np.linalg.norm(
                self.orientation_zone_axis_range[2, :]
            )

            self.orientation_full = False
            self.orientation_half = False

        # Solve for number of angular steps in zone axis (rads)
        angle_u_v = np.arccos(
            np.sum(
                self.orientation_zone_axis_range[0, :]
                * self.orientation_zone_axis_range[1, :]
            )
        )
        angle_u_w = np.arccos(
            np.sum(
                self.orientation_zone_axis_range[0, :]
                * self.orientation_zone_axis_range[2, :]
            )
        )
        self.orientation_zone_axis_steps = np.round(
            np.maximum(
                (180 / np.pi) * angle_u_v / angle_step_zone_axis,
                (180 / np.pi) * angle_u_w / angle_step_zone_axis,
            )
        ).astype(np.int)

        # Calculate points along u and v using the SLERP formula
        # https://en.wikipedia.org/wiki/Slerp
        weights = np.linspace(0, 1, self.orientation_zone_axis_steps + 1)
        pv = self.orientation_zone_axis_range[0, :] * np.sin(
            (1 - weights[:, None]) * angle_u_v
        ) / np.sin(angle_u_v) + self.orientation_zone_axis_range[1, :] * np.sin(
            weights[:, None] * angle_u_v
        ) / np.sin(
            angle_u_v
        )

        # Calculate points along u and w using the SLERP formula
        pw = self.orientation_zone_axis_range[0, :] * np.sin(
            (1 - weights[:, None]) * angle_u_w
        ) / np.sin(angle_u_w) + self.orientation_zone_axis_range[2, :] * np.sin(
            weights[:, None] * angle_u_w
        ) / np.sin(
            angle_u_w
        )

        # Init array to hold all points
        self.orientation_num_zones = (
            (self.orientation_zone_axis_steps + 1)
            * (self.orientation_zone_axis_steps + 2)
            / 2
        ).astype(np.int)
        self.orientation_vecs = np.zeros((self.orientation_num_zones, 3))
        self.orientation_vecs[0, :] = self.orientation_zone_axis_range[0, :]
        self.orientation_inds = np.zeros((self.orientation_num_zones, 3), dtype="int")

        # Calculate zone axis points on the unit sphere with another application of SLERP
        for a0 in np.arange(1, self.orientation_zone_axis_steps + 1):
            inds = np.arange(a0 * (a0 + 1) / 2, a0 * (a0 + 1) / 2 + a0 + 1).astype(
                np.int
            )

            p0 = pv[a0, :]
            p1 = pw[a0, :]
            angle_p = np.arccos(np.sum(p0 * p1))

            weights = np.linspace(0, 1, a0 + 1)
            self.orientation_vecs[inds, :] = p0[None, :] * np.sin(
                (1 - weights[:, None]) * angle_p
            ) / np.sin(angle_p) + p1[None, :] * np.sin(
                weights[:, None] * angle_p
            ) / np.sin(
                angle_p
            )

            self.orientation_inds[inds, 0] = a0
            self.orientation_inds[inds, 1] = np.arange(a0 + 1)

        # expand to quarter sphere if needed
        if self.orientation_half or self.orientation_full:
            vec_new = np.copy(self.orientation_vecs) * np.array([-1, 1, 1])
            orientation_sector = np.zeros(vec_new.shape[0], dtype="int")

            keep = np.zeros(vec_new.shape[0], dtype="bool")
            for a0 in range(keep.size):
                if (
                    np.sqrt(
                        np.min(
                            np.sum(
                                (self.orientation_vecs - vec_new[a0, :]) ** 2, axis=1
                            )
                        )
                    )
                    > tol_distance
                ):
                    keep[a0] = True

            self.orientation_vecs = np.vstack((self.orientation_vecs, vec_new[keep, :]))
            self.orientation_num_zones = self.orientation_vecs.shape[0]

            self.orientation_inds = np.vstack(
                (self.orientation_inds, self.orientation_inds[keep, :])
            ).astype("int")
            self.orientation_inds[:, 2] = np.hstack(
                (orientation_sector, np.ones(np.sum(keep), dtype="int"))
            )

        # expand to hemisphere if needed
        if self.orientation_full:
            vec_new = np.copy(self.orientation_vecs) * np.array([1, -1, 1])

            keep = np.zeros(vec_new.shape[0], dtype="bool")
            for a0 in range(keep.size):
                if (
                    np.sqrt(
                        np.min(
                            np.sum(
                                (self.orientation_vecs - vec_new[a0, :]) ** 2, axis=1
                            )
                        )
                    )
                    > tol_distance
                ):
                    keep[a0] = True

            self.orientation_vecs = np.vstack((self.orientation_vecs, vec_new[keep, :]))
            self.orientation_num_zones = self.orientation_vecs.shape[0]

            orientation_sector = np.hstack(
                (self.orientation_inds[:, 2], self.orientation_inds[keep, 2] + 2)
            )
            self.orientation_inds = np.vstack(
                (self.orientation_inds, self.orientation_inds[keep, :])
            ).astype("int")
            self.orientation_inds[:, 2] = orientation_sector

        # Convert to spherical coordinates
        elev = np.arctan2(
            np.hypot(self.orientation_vecs[:, 0], self.orientation_vecs[:, 1]),
            self.orientation_vecs[:, 2],
        )
        azim = -np.pi / 2 + np.arctan2(
            self.orientation_vecs[:, 1], self.orientation_vecs[:, 0]
        )

        # Solve for number of angular steps along in-plane rotation direction
        self.orientation_in_plane_steps = np.round(360 / angle_step_in_plane).astype(
            np.int
        )

        # Calculate -z angles (Euler angle 3)
        self.orientation_gamma = np.linspace(
            0, 2 * np.pi, self.orientation_in_plane_steps, endpoint=False
        )

        # Determine the radii of all spherical shells
        radii_test = np.round(self.g_vec_leng / tol_distance) * tol_distance
        radii = np.unique(radii_test)
        # Remove zero beam
        keep = np.abs(radii) > tol_distance
        self.orientation_shell_radii = radii[keep]

        # init
        self.orientation_shell_index = -1 * np.ones(
            self.g_vec_all.shape[1], dtype="int"
        )
        self.orientation_shell_count = np.zeros(self.orientation_shell_radii.size)

        # Assign each structure factor point to a radial shell
        for a0 in range(self.orientation_shell_radii.size):
            sub = (
                np.abs(self.orientation_shell_radii[a0] - radii_test)
                <= tol_distance / 2
            )

            self.orientation_shell_index[sub] = a0
            self.orientation_shell_count[a0] = np.sum(sub)
            self.orientation_shell_radii[a0] = np.mean(self.g_vec_leng[sub])

        # init storage arrays
        self.orientation_rotation_angles = np.zeros((self.orientation_num_zones, 2))
        self.orientation_rotation_matrices = np.zeros(
            (self.orientation_num_zones, 3, 3)
        )
        self.orientation_ref = np.zeros(
            (
                self.orientation_num_zones,
                np.size(self.orientation_shell_radii),
                self.orientation_in_plane_steps,
            ),
            dtype="complex64",
        )

        # Calculate rotation matrices for zone axes
        # for a0 in tqdmnd(np.arange(self.orientation_num_zones),desc='Computing orientation basis',unit=' terms',unit_scale=True):
        for a0 in np.arange(self.orientation_num_zones):
            m1z = np.array(
                [
                    [np.cos(azim[a0]), -np.sin(azim[a0]), 0],
                    [np.sin(azim[a0]), np.cos(azim[a0]), 0],
                    [0, 0, 1],
                ]
            )
            m2x = np.array(
                [
                    [1, 0, 0],
                    [0, np.cos(elev[a0]), np.sin(elev[a0])],
                    [0, -np.sin(elev[a0]), np.cos(elev[a0])],
                ]
            )
            self.orientation_rotation_matrices[a0, :, :] = m1z @ m2x
            self.orientation_rotation_angles[a0, :] = [azim[a0], elev[a0]]

        # init
        k0 = np.array([0, 0, 1]) / self.wavelength
        dphi = self.orientation_gamma[1] - self.orientation_gamma[0]

        # Calculate reference arrays for all orientations
        for a0 in tqdmnd(
            np.arange(self.orientation_num_zones),
            desc="Orientation plan",
            unit=" zone axes",
        ):
            p = (
                np.linalg.inv(self.orientation_rotation_matrices[a0, :, :])
                @ self.g_vec_all
            )

            # Excitation errors
            cos_alpha = (k0[2, None] + p[2, :]) / np.linalg.norm(
                k0[:, None] + p, axis=0
            )
            sg = (
                (-0.5)
                * np.sum((2 * k0[:, None] + p) * p, axis=0)
                / (np.linalg.norm(k0[:, None] + p, axis=0))
                / cos_alpha
            )

            # in-plane rotation angle
            phi = np.arctan2(p[1, :], p[0, :])

            for a1 in np.arange(self.g_vec_all.shape[1]):
                ind_radial = self.orientation_shell_index[a1]

                if ind_radial >= 0:
                    self.orientation_ref[a0, ind_radial, :] += (
                        self.orientation_shell_radii[ind_radial]
                        * np.sqrt(self.struct_factors_int[a1])
                        * np.maximum(
                            1
                            - np.sqrt(
                                sg[a1] ** 2
                                + (
                                    (
                                        np.mod(
                                            self.orientation_gamma - phi[a1] + np.pi,
                                            2 * np.pi,
                                        )
                                        - np.pi
                                    )
                                    * self.orientation_shell_radii[ind_radial]
                                )
                                ** 2
                            )
                            / self.orientation_kernel_size,
                            0,
                        )
                    )

            # Normalization
            self.orientation_ref[a0, :, :] /= np.sqrt(
                np.sum(self.orientation_ref[a0, :, :] ** 2)
            )

        # Maximum value
        self.orientation_ref_max = np.max(np.real(self.orientation_ref))

        # Fourier domain along angular axis
        # self.orientation_ref = np.fft.fft(self.orientation_ref)
        self.orientation_ref = np.conj(np.fft.fft(self.orientation_ref))

        # plot the correlation normalization
        if plot_corr_norm is True:
            # 2D correlation slice
            im_corr_zone_axis = np.zeros(
                (
                    self.orientation_zone_axis_steps + 1,
                    self.orientation_zone_axis_steps + 1,
                )
            )
            for a0 in np.arange(self.orientation_zone_axis_steps + 1):
                inds_val = np.arange(
                    a0 * (a0 + 1) / 2, a0 * (a0 + 1) / 2 + a0 + 1
                ).astype(np.int)
                im_corr_zone_axis[a0, range(a0 + 1)] = self.orientation_corr_norm[
                    inds_val
                ]

            # Zone axis
            fig, ax = plt.subplots(figsize=figsize)
            # cmin = np.min(self.orientation_corr_norm)
            cmax = np.max(self.orientation_corr_norm)

            # im_plot = (im_corr_zone_axis - cmin) / (cmax - cmin)
            im_plot = im_corr_zone_axis / cmax

            im = ax.imshow(im_plot, cmap="viridis", vmin=0.0, vmax=1.0)
            fig.colorbar(im)

            label_0 = self.orientation_zone_axis_range[0, :]
            label_0 = np.round(label_0 * 1e3) * 1e-3
            label_0 /= np.min(np.abs(label_0[np.abs(label_0) > 0]))

            label_1 = self.orientation_zone_axis_range[1, :]
            label_1 = np.round(label_1 * 1e3) * 1e-3
            label_1 /= np.min(np.abs(label_1[np.abs(label_1) > 0]))

            label_2 = self.orientation_zone_axis_range[2, :]
            label_2 = np.round(label_2 * 1e3) * 1e-3
            label_2 /= np.min(np.abs(label_2[np.abs(label_2) > 0]))

            ax.set_yticks([0])
            ax.set_yticklabels([str(label_0)])

            ax.set_xticks([0, self.orientation_zone_axis_steps])
            ax.set_xticklabels([str(label_1), str(label_2)])

            plt.show()

    def plot_orientation_zones(
        self,
        proj_dir: Optional[Union[list, tuple, np.ndarray]] = None,
        marker_size: float = 20,
        plot_limit: Union[list, tuple, np.ndarray] = np.array([-1.1, 1.1]),
        figsize: Union[list, tuple, np.ndarray] = (8, 8),
        returnfig: bool = False,
    ):
        """
        3D scatter plot of the structure factors using magnitude^2, i.e. intensity.

        Args:
            dir_proj (float):           projection direction, either [elev azim] or normal vector
                                        Default is mean vector of self.orientation_zone_axis_range rows
            marker_size (float):        size of markers
            plot_limit (float):         x y z plot limits, default is [0, 1.05]
            figsize (2 element float):  size scaling of figure axes
            returnfig (bool):           set to True to return figure and axes handles

        Returns:
            fig, ax                     (optional) figure and axes handles
        """

        if proj_dir is None:
            proj_dir = np.mean(self.orientation_zone_axis_range, axis=0)

        if np.size(proj_dir) == 2:
            el = proj_dir[0]
            az = proj_dir[1]
        elif np.size(proj_dir) == 3:
            if proj_dir[0] == 0 and proj_dir[1] == 0:
                el = 90 * np.sign(proj_dir[2])
            else:
                el = (
                    np.arctan(
                        proj_dir[2] / np.sqrt(proj_dir[0] ** 2 + proj_dir[1] ** 2)
                    )
                    * 180
                    / np.pi
                )
            az = np.arctan2(proj_dir[1], proj_dir[0]) * 180 / np.pi
        else:
            raise Exception(
                "Projection direction cannot contain " + np.size(proj_dir) + " elements"
            )

        # 3D plotting
        fig = plt.figure(figsize=figsize)
        ax = fig.add_subplot(projection="3d", elev=el, azim=90 - az)

        # Sphere
        # Make data
        u = np.linspace(0, 2 * np.pi, 100)
        v = np.linspace(0, np.pi, 100)
        r = 0.95
        x = r * np.outer(np.cos(u), np.sin(v))
        y = r * np.outer(np.sin(u), np.sin(v))
        z = r * np.outer(np.ones(np.size(u)), np.cos(v))
        # Plot the surface
        ax.plot_surface(
            x,
            y,
            z,
            edgecolor=None,
            color=np.array([1.0, 0.8, 0.0]),
            alpha=0.4,
            antialiased=True,
        )

        # Lines
        r = 0.951
        t = np.linspace(0, 2 * np.pi, 181)
        t0 = np.zeros((181,))
        # z = np.linspace(-2, 2, 100)
        # r = z**2 + 1
        # x = r * np.sin(theta)
        # y = r * np.cos(theta)

        warnings.filterwarnings("ignore", module="matplotlib\..*")
        line_params = {"linewidth": 2, "alpha": 0.1, "c": "k"}
        for phi in np.arange(0, 180, 5):
            ax.plot3D(
                np.sin(phi * np.pi / 180) * np.cos(t) * r,
                np.sin(phi * np.pi / 180) * np.sin(t) * r,
                np.cos(phi * np.pi / 180) * r,
                **line_params,
            )

        # plot zone axes
        ax.scatter(
            xs=self.orientation_vecs[:, 1],
            ys=self.orientation_vecs[:, 0],
            zs=self.orientation_vecs[:, 2],
            s=marker_size,
        )

        # zone axis range labels
        label_0 = self.orientation_zone_axis_range[0, :]
        label_0 = np.round(label_0 * 1e3) * 1e-3
        label_0 /= np.min(np.abs(label_0[np.abs(label_0) > 0]))

        label_1 = self.orientation_zone_axis_range[1, :]
        label_1 = np.round(label_1 * 1e3) * 1e-3
        label_1 /= np.min(np.abs(label_1[np.abs(label_1) > 0]))

        label_2 = self.orientation_zone_axis_range[2, :]
        label_2 = np.round(label_2 * 1e3) * 1e-3
        label_2 /= np.min(np.abs(label_2[np.abs(label_2) > 0]))

        inds = np.array(
            [
                0,
                self.orientation_num_zones - self.orientation_zone_axis_steps - 1,
                self.orientation_num_zones - 1,
            ]
        )

        ax.scatter(
            xs=self.orientation_vecs[inds, 1] * 1.02,
            ys=self.orientation_vecs[inds, 0] * 1.02,
            zs=self.orientation_vecs[inds, 2] * 1.02,
            s=marker_size * 8,
            linewidth=2,
            marker="o",
            edgecolors="r",
            alpha=1,
            zorder=10,
        )

        text_scale_pos = 1.2
        text_params = {
            "va": "center",
            "family": "sans-serif",
            "fontweight": "normal",
            "color": "k",
            "size": 20,
        }
        # 'ha': 'center',

        ax.text(
            self.orientation_vecs[inds[0], 1] * text_scale_pos,
            self.orientation_vecs[inds[0], 0] * text_scale_pos,
            self.orientation_vecs[inds[0], 2] * text_scale_pos,
            label_0,
            None,
            zorder=11,
            ha="center",
            **text_params,
        )
        ax.text(
            self.orientation_vecs[inds[1], 1] * text_scale_pos,
            self.orientation_vecs[inds[1], 0] * text_scale_pos,
            self.orientation_vecs[inds[1], 2] * text_scale_pos,
            label_1,
            None,
            zorder=12,
            ha="right",
            **text_params,
        )
        ax.text(
            self.orientation_vecs[inds[2], 1] * text_scale_pos,
            self.orientation_vecs[inds[2], 0] * text_scale_pos,
            self.orientation_vecs[inds[2], 2] * text_scale_pos,
            label_2,
            None,
            zorder=13,
            ha="left",
            **text_params,
        )

        # ax.scatter(
        #     xs=self.g_vec_all[0,:],
        #     ys=self.g_vec_all[1,:],
        #     zs=self.g_vec_all[2,:],
        #     s=scale_markers*self.struct_factors_int)

        # axes limits
        ax.axes.set_xlim3d(left=plot_limit[0], right=plot_limit[1])
        ax.axes.set_ylim3d(bottom=plot_limit[0], top=plot_limit[1])
        ax.axes.set_zlim3d(bottom=plot_limit[0], top=plot_limit[1])
        ax.set_box_aspect((1, 1, 1))
        ax.set_axis_off()
        # ax.setxticklabels([])
        # fig.subplots_adjust(left=0, right=1, bottom=0, top=1)
        # plt.gca().invert_yaxis()
        ax.view_init(elev=el, azim=90 - az)

        plt.show()

        if returnfig:
            return fig, ax

    def plot_orientation_plan(
        self,
        index_plot: int = 0,
        figsize: Union[list, tuple, np.ndarray] = (14, 6),
        returnfig: bool = False,
    ):
        """
        3D scatter plot of the structure factors using magnitude^2, i.e. intensity.

        Args:
            index_plot (int):           which zone axis slice to plot
            figsize (2 element float):  size scaling of figure axes
            returnfig (bool):           set to True to return figure and axes handles

        Returns:
            fig, ax                     (optional) figure and axes handles
        """

        fig, ax = plt.subplots(1, 2, figsize=figsize)

        # Generate and plot diffraction pattern
        k_x_y_range = np.array([1, 1]) * self.k_max * 1.2
        bragg_peaks = self.generate_diffraction_pattern(
            zone_axis=self.orientation_vecs[index_plot, :],
            sigma_excitation_error=self.orientation_kernel_size / 3,
        )
        plot_diffraction_pattern(
            bragg_peaks,
            figsize=(figsize[1], figsize[1]),
            plot_range_kx_ky=k_x_y_range,
            scale_markers=10,
            shift_labels=0.10,
            input_fig_handle=[fig, ax],
        )

        # Plot orientation plan
        im_plot = np.real(
            np.fft.ifft(self.orientation_ref[index_plot, :, :], axis=1)
        ).astype("float")
        im_plot = im_plot / self.orientation_ref_max

        # coordinates
        x = self.orientation_gamma * 180 / np.pi
        y = np.arange(np.size(self.orientation_shell_radii))
        dx = (x[1] - x[0]) / 2.0
        dy = (y[1] - y[0]) / 2.0
        extent = [x[0] - dx, x[-1] + dx, y[-1] + dy, y[0] - dy]

        im = ax[1].imshow(
            im_plot,
            cmap="inferno",
            vmin=0.0,
            vmax=0.5,
            extent=extent,
            aspect="auto",
            interpolation="none",
        )
        fig.colorbar(im)
        ax[1].xaxis.tick_top()
        ax[1].set_xticks(np.arange(0, 360 + 90, 90))
        ax[1].set_ylabel("Radial Index", size=20)

        # Add text label
        zone_axis_fit = self.orientation_vecs[index_plot, :]
        zone_axis_fit = zone_axis_fit / np.linalg.norm(zone_axis_fit)
        sub = np.abs(zone_axis_fit) > 0
        scale = np.min(np.abs(zone_axis_fit[sub]))
        if scale > 0.14:
            zone_axis_fit = zone_axis_fit / scale

        temp = np.round(zone_axis_fit * 1e2) / 1e2
        ax[0].text(
            -k_x_y_range[0] * 0.95,
            -k_x_y_range[1] * 0.95,
            "[" + str(temp[0]) + ", " + str(temp[1]) + ", " + str(temp[2]) + "]",
            size=18,
            va="top",
        )

        # plt.tight_layout()
        plt.show()

        if returnfig:
            return fig, ax

    def match_orientations(
        self,
        bragg_peaks_array: PointListArray,
        num_matches_return: int = 1,
        return_corr: bool = False,
        subpixel_tilt: bool = False,
    ):

        if num_matches_return == 1:
            orientation_matrices = np.zeros(
                (*bragg_peaks_array.shape, 3, 3), dtype=np.float64
            )
            if return_corr:
                corr_all = np.zeros(bragg_peaks_array.shape, dtype=np.float64)
        else:
            orientation_matrices = np.zeros(
                (*bragg_peaks_array.shape, 3, 3, num_matches_return), dtype=np.float64
            )
            if return_corr:
                corr_all = np.zeros(
                    (*bragg_peaks_array.shape, num_matches_return), dtype=np.float64
                )

        for rx, ry in tqdmnd(
            *bragg_peaks_array.shape, desc="Matching Orientations", unit=" PointList"
        ):
            bragg_peaks = bragg_peaks_array.get_pointlist(rx, ry)

            if return_corr:
                (
                    orientation_matrices[rx, ry],
                    corr_all[rx, ry],
                ) = self.match_single_pattern(
                    bragg_peaks,
                    subpixel_tilt=subpixel_tilt,
                    num_matches_return=num_matches_return,
                    plot_corr=False,
                    plot_corr_3D=False,
                    return_corr=True,
                    verbose=False,
                )
            else:
                orientation_matrices[rx, ry] = self.match_single_pattern(
                    bragg_peaks,
                    subpixel_tilt=subpixel_tilt,
                    num_matches_return=num_matches_return,
                    plot_corr=False,
                    plot_corr_3D=False,
                    return_corr=False,
                    verbose=False,
                )

        if return_corr:
            return orientation_matrices, corr_all
        else:
            return orientation_matrices

    def match_single_pattern(
        self,
        bragg_peaks: PointList,
        num_matches_return: int = 1,
        tol_peak_delete: Optional[float] = None,
        subpixel_tilt: bool = False,
        plot_corr: bool = False,
        plot_corr_3D: bool = False,
        return_corr: bool = False,
        returnfig: bool = False,
        figsize: Union[list, tuple, np.ndarray] = (12, 4),
        verbose: bool = False,
    ):
        """
        Solve for the best fit orientation of a single diffraction pattern.

        Args:
            bragg_peaks (PointList):            numpy array containing the Bragg positions and intensities ('qx', 'qy', 'intensity')
            num_matches_return (int):           return these many matches as 3th dim of orient (matrix)
            tol_peak_delete (float):            Distance to delete peaks for multiple matches.
                                                Default is kernel_size * 0.5
            subpixel_tilt (bool):               set to false for faster matching, returning the nearest corr point
            plot_corr (bool):                   set to true to plot the resulting correlogram

        Returns:
            orientation_output (3x3xN float)    orienation matrix where zone axis is the 3rd column, 3rd dim for multiple matches
            corr_value (float):                 (optional) return correlation values
        """

        # get bragg peak data
        qx = bragg_peaks.data["qx"]
        qy = bragg_peaks.data["qy"]
        intensity = bragg_peaks.data["intensity"]

        # init orientation output, delete distance threshold squared
        if num_matches_return == 1:
            orientation_output = np.zeros((3, 3))
        else:
            orientation_output = np.zeros((3, 3, num_matches_return))

            if tol_peak_delete is None:
                tol_peak_delete = self.orientation_kernel_size * 0.5

            # r_del_2 = tol_peak_delete**2
            corr_output = np.zeros((num_matches_return))

        # loop over the number of matches to return
        for match_ind in range(num_matches_return):
            # Convert Bragg peaks to polar coordinates
            qr = np.sqrt(qx ** 2 + qy ** 2)
            qphi = np.arctan2(qy, qx)

            # Calculate polar Bragg peak image
            im_polar = np.zeros(
                (
                    np.size(self.orientation_shell_radii),
                    self.orientation_in_plane_steps,
                ),
                dtype="float",
            )

            for ind_radial, radius in enumerate(self.orientation_shell_radii):
                dqr = np.abs(qr - radius)
                sub = dqr < self.orientation_kernel_size

                if np.sum(sub) > 0:
                    im_polar[ind_radial, :] = np.sum(
                        radius
                        * np.sqrt(intensity[sub, None])
                        * np.maximum(
                            1
                            - np.sqrt(
                                dqr[sub, None] ** 2
                                + (
                                    (
                                        np.mod(
                                            self.orientation_gamma[None, :]
                                            - qphi[sub, None]
                                            + np.pi,
                                            2 * np.pi,
                                        )
                                        - np.pi
                                    )
                                    * radius
                                )
                                ** 2
                            )
                            / self.orientation_kernel_size,
                            0,
                        ),
                        axis=0,
                    )

            # Calculate orientation correlogram
            corr_full = np.sum(
                np.real(
                    np.fft.ifft(self.orientation_ref * np.fft.fft(im_polar[None, :, :]))
                ),
                axis=1,
            )
            # Find best match for each zone axis
            ind_phi = np.argmax(corr_full, axis=1)
            # print(self.orientation_gamma*180./np.pi)
            corr_value = np.zeros(self.orientation_num_zones)
            corr_in_plane_angle = np.zeros(self.orientation_num_zones)
            dphi = self.orientation_gamma[1] - self.orientation_gamma[0]

            for a0 in range(self.orientation_num_zones):
                inds = np.mod(
                    ind_phi[a0] + np.arange(-1, 2), self.orientation_gamma.size
                ).astype("int")
                c = corr_full[a0, inds]

                if np.max(c) > 0:
                    corr_value[a0] = c[1] + (c[0] - c[2]) ** 2 / (
                        4 * (2 * c[1] - c[0] - c[2]) ** 2
                    )
                    dc = (c[2] - c[0]) / (4 * c[1] - 2 * c[0] - 2 * c[2])
                    corr_in_plane_angle[a0] = (
                        self.orientation_gamma[ind_phi[a0]] + dc * dphi
                    )

            # Determine the best fit orientation
            ind_best_fit = np.unravel_index(np.argmax(corr_value), corr_value.shape)[0]

            # Get orientation matrix
            if subpixel_tilt is False:
                orientation_matrix = np.squeeze(
                    self.orientation_rotation_matrices[ind_best_fit, :, :]
                )

            else:

                def ind_to_sub(ind):
                    ind_x = np.floor(0.5 * np.sqrt(8.0 * ind + 1) - 0.5).astype("int")
                    ind_y = ind - np.floor(ind_x * (ind_x + 1) / 2).astype("int")
                    return ind_x, ind_y

                def sub_to_ind(ind_x, ind_y):
                    return (np.floor(ind_x * (ind_x + 1) / 2) + ind_y).astype("int")

                # Sub pixel refinement of zone axis orientation
                if ind_best_fit == 0:
                    # Zone axis is (0,0,1)
                    orientation_matrix = np.squeeze(
                        self.orientation_rotation_matrices[ind_best_fit, :, :]
                    )

                elif (
                    ind_best_fit
                    == self.orientation_num_zones - self.orientation_zone_axis_steps - 1
                ):
                    # Zone axis is 1st user provided direction
                    orientation_matrix = np.squeeze(
                        self.orientation_rotation_matrices[ind_best_fit, :, :]
                    )

                elif ind_best_fit == self.orientation_num_zones - 1:
                    # Zone axis is the 2nd user-provided direction
                    orientation_matrix = np.squeeze(
                        self.orientation_rotation_matrices[ind_best_fit, :, :]
                    )

                else:
                    ind_x, ind_y = ind_to_sub(ind_best_fit)
                    max_x, max_y = ind_to_sub(self.orientation_num_zones - 1)

                    if ind_y == 0:
                        ind_x_prev = sub_to_ind(ind_x - 1, 0)
                        ind_x_post = sub_to_ind(ind_x + 1, 0)

                        c = np.array(
                            [
                                corr_value[ind_x_prev],
                                corr_value[ind_best_fit],
                                corr_value[ind_x_post],
                            ]
                        )
                        dc = (c[2] - c[0]) / (4 * c[1] - 2 * c[0] - 2 * c[2])

                        if dc > 0:
                            orientation_matrix = (
                                np.squeeze(
                                    self.orientation_rotation_matrices[
                                        ind_best_fit, :, :
                                    ]
                                )
                                * (1 - dc)
                                + np.squeeze(
                                    self.orientation_rotation_matrices[ind_x_post, :, :]
                                )
                                * dc
                            )
                        else:
                            orientation_matrix = (
                                np.squeeze(
                                    self.orientation_rotation_matrices[
                                        ind_best_fit, :, :
                                    ]
                                )
                                * (1 + dc)
                                + np.squeeze(
                                    self.orientation_rotation_matrices[ind_x_prev, :, :]
                                )
                                * -dc
                            )

                    elif ind_x == max_x:
                        ind_x_prev = sub_to_ind(max_x, ind_y - 1)
                        ind_x_post = sub_to_ind(max_x, ind_y + 1)

                        c = np.array(
                            [
                                corr_value[ind_x_prev],
                                corr_value[ind_best_fit],
                                corr_value[ind_x_post],
                            ]
                        )
                        dc = (c[2] - c[0]) / (4 * c[1] - 2 * c[0] - 2 * c[2])

                        if dc > 0:
                            orientation_matrix = (
                                np.squeeze(
                                    self.orientation_rotation_matrices[
                                        ind_best_fit, :, :
                                    ]
                                )
                                * (1 - dc)
                                + np.squeeze(
                                    self.orientation_rotation_matrices[ind_x_post, :, :]
                                )
                                * dc
                            )
                        else:
                            orientation_matrix = (
                                np.squeeze(
                                    self.orientation_rotation_matrices[
                                        ind_best_fit, :, :
                                    ]
                                )
                                * (1 + dc)
                                + np.squeeze(
                                    self.orientation_rotation_matrices[ind_x_prev, :, :]
                                )
                                * -dc
                            )

                    elif ind_x == ind_y:
                        ind_x_prev = sub_to_ind(ind_x - 1, ind_y - 1)
                        ind_x_post = sub_to_ind(ind_x + 1, ind_y + 1)

                        c = np.array(
                            [
                                corr_value[ind_x_prev],
                                corr_value[ind_best_fit],
                                corr_value[ind_x_post],
                            ]
                        )
                        dc = (c[2] - c[0]) / (4 * c[1] - 2 * c[0] - 2 * c[2])

                        if dc > 0:
                            orientation_matrix = (
                                np.squeeze(
                                    self.orientation_rotation_matrices[
                                        ind_best_fit, :, :
                                    ]
                                )
                                * (1 - dc)
                                + np.squeeze(
                                    self.orientation_rotation_matrices[ind_x_post, :, :]
                                )
                                * dc
                            )
                        else:
                            orientation_matrix = (
                                np.squeeze(
                                    self.orientation_rotation_matrices[
                                        ind_best_fit, :, :
                                    ]
                                )
                                * (1 + dc)
                                + np.squeeze(
                                    self.orientation_rotation_matrices[ind_x_prev, :, :]
                                )
                                * -dc
                            )

                    else:
                        # # best fit point is not on any of the corners or edges
                        ind_1 = sub_to_ind(ind_x - 1, ind_y - 1)
                        ind_2 = sub_to_ind(ind_x - 1, ind_y)
                        ind_3 = sub_to_ind(ind_x, ind_y - 1)
                        ind_4 = sub_to_ind(ind_x, ind_y + 1)
                        ind_5 = sub_to_ind(ind_x + 1, ind_y)
                        ind_6 = sub_to_ind(ind_x + 1, ind_y + 1)

                        c = np.array(
                            [
                                (corr_value[ind_1] + corr_value[ind_2]) / 2,
                                corr_value[ind_best_fit],
                                (corr_value[ind_5] + corr_value[ind_6]) / 2,
                            ]
                        )
                        dx = (c[2] - c[0]) / (4 * c[1] - 2 * c[0] - 2 * c[2])

                        c = np.array(
                            [
                                corr_value[ind_3],
                                corr_value[ind_best_fit],
                                corr_value[ind_4],
                            ]
                        )
                        dy = (c[2] - c[0]) / (4 * c[1] - 2 * c[0] - 2 * c[2])

                        if dx > 0:
                            if dy > 0:
                                orientation_matrix = (
                                    np.squeeze(
                                        self.orientation_rotation_matrices[
                                            ind_best_fit, :, :
                                        ]
                                    )
                                    * (1 - dx)
                                    * (1 - dy)
                                    + np.squeeze(
                                        self.orientation_rotation_matrices[ind_4, :, :]
                                    )
                                    * (1 - dx)
                                    * (dy)
                                    + np.squeeze(
                                        self.orientation_rotation_matrices[ind_6, :, :]
                                    )
                                    * dx
                                )
                            else:
                                orientation_matrix = (
                                    np.squeeze(
                                        self.orientation_rotation_matrices[
                                            ind_best_fit, :, :
                                        ]
                                    )
                                    * (1 - dx)
                                    * (1 + dy)
                                    + np.squeeze(
                                        self.orientation_rotation_matrices[ind_3, :, :]
                                    )
                                    * (1 - dx)
                                    * (-dy)
                                    + np.squeeze(
                                        self.orientation_rotation_matrices[ind_5, :, :]
                                    )
                                    * dx
                                )
                        else:
                            if dy > 0:
                                orientation_matrix = (
                                    np.squeeze(
                                        self.orientation_rotation_matrices[
                                            ind_best_fit, :, :
                                        ]
                                    )
                                    * (1 + dx)
                                    * (1 - dy)
                                    + np.squeeze(
                                        self.orientation_rotation_matrices[ind_4, :, :]
                                    )
                                    * (1 + dx)
                                    * (dy)
                                    + np.squeeze(
                                        self.orientation_rotation_matrices[ind_2, :, :]
                                    )
                                    * -dx
                                )
                            else:
                                orientation_matrix = (
                                    np.squeeze(
                                        self.orientation_rotation_matrices[
                                            ind_best_fit, :, :
                                        ]
                                    )
                                    * (1 + dx)
                                    * (1 + dy)
                                    + np.squeeze(
                                        self.orientation_rotation_matrices[ind_3, :, :]
                                    )
                                    * (1 + dx)
                                    * (-dy)
                                    + np.squeeze(
                                        self.orientation_rotation_matrices[ind_1, :, :]
                                    )
                                    * -dx
                                )

            # apply in-plane rotation
            phi = corr_in_plane_angle[ind_best_fit]  # + np.pi
            m3z = np.array(
                [
                    [np.cos(phi), np.sin(phi), 0],
                    [-np.sin(phi), np.cos(phi), 0],
                    [0, 0, 1],
                ]
            )
            orientation_matrix = orientation_matrix @ m3z

            # Output the orientation matrix
            if num_matches_return == 1:
                orientation_output = orientation_matrix
                corr_output = corr_value[ind_best_fit]

            else:
                orientation_output[:, :, match_ind] = orientation_matrix
                corr_output[match_ind] = corr_value[ind_best_fit]

            if verbose:
                zone_axis_fit = orientation_matrix[:, 2]
                temp = zone_axis_fit / np.linalg.norm(zone_axis_fit)
                temp = np.round(temp * 1e3) / 1e3
                print(
                    "Best fit zone axis = ("
                    + str(temp)
                    + ")"
                    + " with corr value = "
                    + str(np.round(corr_value[ind_best_fit] * 1e3) / 1e3)
                )

            # if needed, delete peaks for next iteration
            if num_matches_return > 1:
                bragg_peaks_fit = self.generate_diffraction_pattern(
                    orientation_matrix,
                    sigma_excitation_error=self.orientation_kernel_size,
                )

                remove = np.zeros_like(qx, dtype="bool")
                scale_int = np.zeros_like(qx)
                for a0 in np.arange(qx.size):
                    d_2 = (bragg_peaks_fit.data["qx"] - qx[a0]) ** 2 + (
                        bragg_peaks_fit.data["qy"] - qy[a0]
                    ) ** 2

                    dist_min = np.sqrt(np.min(d_2))

                    if dist_min < tol_peak_delete:
                        remove[a0] = True
                    elif dist_min < self.orientation_kernel_size:
                        scale_int[a0] = (dist_min - tol_peak_delete) / (
                            self.orientation_kernel_size - tol_peak_delete
                        )

                intensity = intensity * scale_int
                qx = qx[~remove]
                qy = qy[~remove]
                intensity = intensity[~remove]

        # plotting correlation image
        if plot_corr is True:

            if self.orientation_full:
                fig, ax = plt.subplots(1, 2, figsize=figsize * np.array([2, 2]))
                cmin = np.min(corr_value)
                cmax = np.max(corr_value)

                im_corr_zone_axis = np.zeros(
                    (
                        2 * self.orientation_zone_axis_steps + 1,
                        2 * self.orientation_zone_axis_steps + 1,
                    )
                )

                sub = self.orientation_inds[:, 2] == 0
                x_inds = (
                    self.orientation_inds[sub, 0] - self.orientation_inds[sub, 1]
                ).astype("int") + self.orientation_zone_axis_steps
                y_inds = (
                    self.orientation_inds[sub, 1].astype("int")
                    + self.orientation_zone_axis_steps
                )
                inds_1D = np.ravel_multi_index(
                    [x_inds, y_inds], im_corr_zone_axis.shape
                )
                im_corr_zone_axis.ravel()[inds_1D] = corr_value[sub]

                sub = self.orientation_inds[:, 2] == 1
                x_inds = (
                    self.orientation_inds[sub, 0] - self.orientation_inds[sub, 1]
                ).astype("int") + self.orientation_zone_axis_steps
                y_inds = self.orientation_zone_axis_steps - self.orientation_inds[
                    sub, 1
                ].astype("int")
                inds_1D = np.ravel_multi_index(
                    [x_inds, y_inds], im_corr_zone_axis.shape
                )
                im_corr_zone_axis.ravel()[inds_1D] = corr_value[sub]

                sub = self.orientation_inds[:, 2] == 2
                x_inds = (
                    self.orientation_inds[sub, 1] - self.orientation_inds[sub, 0]
                ).astype("int") + self.orientation_zone_axis_steps
                y_inds = (
                    self.orientation_inds[sub, 1].astype("int")
                    + self.orientation_zone_axis_steps
                )
                inds_1D = np.ravel_multi_index(
                    [x_inds, y_inds], im_corr_zone_axis.shape
                )
                im_corr_zone_axis.ravel()[inds_1D] = corr_value[sub]

                sub = self.orientation_inds[:, 2] == 3
                x_inds = (
                    self.orientation_inds[sub, 1] - self.orientation_inds[sub, 0]
                ).astype("int") + self.orientation_zone_axis_steps
                y_inds = self.orientation_zone_axis_steps - self.orientation_inds[
                    sub, 1
                ].astype("int")
                inds_1D = np.ravel_multi_index(
                    [x_inds, y_inds], im_corr_zone_axis.shape
                )
                im_corr_zone_axis.ravel()[inds_1D] = corr_value[sub]

                im_plot = (im_corr_zone_axis - cmin) / (cmax - cmin)
                ax[0].imshow(im_plot, cmap="viridis", vmin=0.0, vmax=1.0)

            elif self.orientation_half:
                fig, ax = plt.subplots(1, 2, figsize=figsize * np.array([2, 1]))
                cmin = np.min(corr_value)
                cmax = np.max(corr_value)

                im_corr_zone_axis = np.zeros(
                    (
                        self.orientation_zone_axis_steps + 1,
                        self.orientation_zone_axis_steps * 2 + 1,
                    )
                )

                sub = self.orientation_inds[:, 2] == 0
                x_inds = (
                    self.orientation_inds[sub, 0] - self.orientation_inds[sub, 1]
                ).astype("int")
                y_inds = (
                    self.orientation_inds[sub, 1].astype("int")
                    + self.orientation_zone_axis_steps
                )
                inds_1D = np.ravel_multi_index(
                    [x_inds, y_inds], im_corr_zone_axis.shape
                )
                im_corr_zone_axis.ravel()[inds_1D] = corr_value[sub]

                sub = self.orientation_inds[:, 2] == 1
                x_inds = (
                    self.orientation_inds[sub, 0] - self.orientation_inds[sub, 1]
                ).astype("int")
                y_inds = self.orientation_zone_axis_steps - self.orientation_inds[
                    sub, 1
                ].astype("int")
                inds_1D = np.ravel_multi_index(
                    [x_inds, y_inds], im_corr_zone_axis.shape
                )
                im_corr_zone_axis.ravel()[inds_1D] = corr_value[sub]

                im_plot = (im_corr_zone_axis - cmin) / (cmax - cmin)
                ax[0].imshow(im_plot, cmap="viridis", vmin=0.0, vmax=1.0)

            else:
                fig, ax = plt.subplots(1, 2, figsize=figsize)
                cmin = np.min(corr_value)
                cmax = np.max(corr_value)

                im_corr_zone_axis = np.zeros(
                    (
                        self.orientation_zone_axis_steps + 1,
                        self.orientation_zone_axis_steps + 1,
                    )
                )
                im_mask = np.ones(
                    (
                        self.orientation_zone_axis_steps + 1,
                        self.orientation_zone_axis_steps + 1,
                    ),
                    dtype="bool",
                )

                x_inds = (
                    self.orientation_inds[:, 0] - self.orientation_inds[:, 1]
                ).astype("int")
                y_inds = self.orientation_inds[:, 1].astype("int")
                inds_1D = np.ravel_multi_index(
                    [x_inds, y_inds], im_corr_zone_axis.shape
                )
                im_corr_zone_axis.ravel()[inds_1D] = corr_value
                im_mask.ravel()[inds_1D] = False

                im_plot = np.ma.masked_array(
                    (im_corr_zone_axis - cmin) / (cmax - cmin), mask=im_mask
                )

                ax[0].imshow(im_plot, cmap="viridis", vmin=0.0, vmax=1.0)
                ax[0].spines["left"].set_color("none")
                ax[0].spines["right"].set_color("none")
                ax[0].spines["top"].set_color("none")
                ax[0].spines["bottom"].set_color("none")

                inds_plot = np.unravel_index(
                    np.argmax(im_plot, axis=None), im_plot.shape
                )
                ax[0].scatter(
                    inds_plot[1],
                    inds_plot[0],
                    s=120,
                    linewidth=2,
                    facecolors="none",
                    edgecolors="r",
                )

                label_0 = self.orientation_zone_axis_range[0, :]
                label_0 = np.round(label_0 * 1e3) * 1e-3
                label_0 /= np.min(np.abs(label_0[np.abs(label_0) > 0]))

                label_1 = self.orientation_zone_axis_range[1, :]
                label_1 = np.round(label_1 * 1e3) * 1e-3
                label_1 /= np.min(np.abs(label_1[np.abs(label_1) > 0]))

                label_2 = self.orientation_zone_axis_range[2, :]
                label_2 = np.round(label_2 * 1e3) * 1e-3
                label_2 /= np.min(np.abs(label_2[np.abs(label_2) > 0]))

                ax[0].set_xticks([0, self.orientation_zone_axis_steps])
                ax[0].set_xticklabels([str(label_0), str(label_2)], size=14)
                ax[0].xaxis.tick_top()

                ax[0].set_yticks([self.orientation_zone_axis_steps])
                ax[0].set_yticklabels([str(label_1)], size=14)

            # In-plane rotation
            ax[1].plot(
                self.orientation_gamma * 180 / np.pi,
                (np.squeeze(corr_full[ind_best_fit, :]) - cmin) / (cmax - cmin),
            )
            ax[1].set_xlabel("In-plane rotation angle [deg]", size=16)
            ax[1].set_ylabel("Corr. of Best Fit Zone Axis", size=16)
            ax[1].set_ylim([0, 1.01])

            plt.show()

        if plot_corr_3D is True:
            # 3D plotting

            fig = plt.figure(figsize=[figsize[0], figsize[0]])
            ax = fig.add_subplot(projection="3d", elev=90, azim=0)

            sig_zone_axis = np.max(corr, axis=1)

            el = self.orientation_rotation_angles[:, 0, 0]
            az = self.orientation_rotation_angles[:, 0, 1]
            x = np.cos(az) * np.sin(el)
            y = np.sin(az) * np.sin(el)
            z = np.cos(el)

            v = np.vstack((x.ravel(), y.ravel(), z.ravel()))

            v_order = np.array(
                [
                    [0, 1, 2],
                    [0, 2, 1],
                    [1, 0, 2],
                    [1, 2, 0],
                    [2, 0, 1],
                    [2, 1, 0],
                ]
            )
            d_sign = np.array(
                [
                    [1, 1, 1],
                    [-1, 1, 1],
                    [1, -1, 1],
                    [-1, -1, 1],
                ]
            )

            for a1 in range(d_sign.shape[0]):
                for a0 in range(v_order.shape[0]):
                    ax.scatter(
                        xs=v[v_order[a0, 0]] * d_sign[a1, 0],
                        ys=v[v_order[a0, 1]] * d_sign[a1, 1],
                        zs=v[v_order[a0, 2]] * d_sign[a1, 2],
                        s=30,
                        c=sig_zone_axis.ravel(),
                        edgecolors=None,
                    )

            # axes limits
            r = 1.05
            ax.axes.set_xlim3d(left=-r, right=r)
            ax.axes.set_ylim3d(bottom=-r, top=r)
            ax.axes.set_zlim3d(bottom=-r, top=r)
            axisEqual3D(ax)

            plt.show()

        if return_corr:
            if returnfig:
                return orientation_output, corr_output, fig, ax
            else:
                return orientation_output, corr_output
        else:
            if returnfig:
                return orientation_output, fig, ax
            else:
                return orientation_output

    def generate_diffraction_pattern(
        self,
        zone_axis: Union[list, tuple, np.ndarray] = [0, 0, 1],
        foil_normal: Optional[Union[list, tuple, np.ndarray]] = None,
        proj_x_axis: Optional[Union[list, tuple, np.ndarray]] = None,
        sigma_excitation_error: float = 0.02,
        tol_excitation_error_mult: float = 3,
        tol_intensity: float = 0.1,
    ):
        """
        Generate a single diffraction pattern, return all peaks as a pointlist.

        Args:
            zone_axis (np float vector):     3 element projection direction for sim pattern
                                             Can also be a 3x3 orientation matrix (zone axis 3rd column)
            foil_normal:                     3 element foil normal - set to None to use zone_axis
            proj_x_axis (np float vector):   3 element vector defining image x axis (vertical)
            sigma_excitation_error (float): sigma value for envelope applied to s_g (excitation errors) in units of Angstroms
            tol_excitation_error_mult (float): tolerance in units of sigma for s_g inclusion
            tol_intensity (np float):        tolerance in intensity units for inclusion of diffraction spots

        Returns:
            bragg_peaks (PointList):         list of all Bragg peaks with fields [qx, qy, intensity, h, k, l]
        """

        zone_axis = np.asarray(zone_axis)

        if zone_axis.ndim == 1:
            zone_axis = np.asarray(zone_axis)
        elif zone_axis.shape == (3, 3):
            proj_x_axis = zone_axis[:, 0]
            zone_axis = zone_axis[:, 2]
        else:
            proj_x_axis = zone_axis[:, 0, 0]
            zone_axis = zone_axis[:, 2, 0]

        # Foil normal
        if foil_normal is None:
            foil_normal = zone_axis
        else:
            foil_normal = np.asarray(foil_normal)
        foil_normal = foil_normal / np.linalg.norm(foil_normal)

        # Logic to set x axis for projected images
        if proj_x_axis is None:
            if np.all(zone_axis == np.array([-1, 0, 0])):
                proj_x_axis = np.array([0, -1, 0])
            elif np.all(zone_axis == np.array([1, 0, 0])):
                proj_x_axis = np.array([0, 1, 0])
            else:
                proj_x_axis = np.array([-1, 0, 0])

        # wavevector
        zone_axis_norm = zone_axis / np.linalg.norm(zone_axis)
        k0 = zone_axis_norm / self.wavelength

        # Excitation errors
        cos_alpha = np.sum(
            (k0[:, None] + self.g_vec_all) * foil_normal[:, None], axis=0
        ) / np.linalg.norm(k0[:, None] + self.g_vec_all, axis=0)
        sg = (
            (-0.5)
            * np.sum((2 * k0[:, None] + self.g_vec_all) * self.g_vec_all, axis=0)
            / (np.linalg.norm(k0[:, None] + self.g_vec_all, axis=0))
            / cos_alpha
        )

        # Threshold for inclusion in diffraction pattern
        sg_max = sigma_excitation_error * tol_excitation_error_mult
        keep = np.abs(sg) <= sg_max
        g_diff = self.g_vec_all[:, keep]

        # Diffracted peak intensities and labels
        g_int = self.struct_factors_int[keep] * np.exp(
            sg[keep] ** 2 / (-2 * sigma_excitation_error ** 2)
        )
        hkl = self.hkl[:, keep]

        # Intensity tolerance
        keep_int = g_int > tol_intensity

        # Diffracted peak locations
        ky_proj = np.cross(zone_axis, proj_x_axis)
        kx_proj = np.cross(ky_proj, zone_axis)

        kx_proj = kx_proj / np.linalg.norm(kx_proj)
        ky_proj = ky_proj / np.linalg.norm(ky_proj)
        gx_proj = np.sum(g_diff[:, keep_int] * kx_proj[:, None], axis=0)
        gy_proj = np.sum(g_diff[:, keep_int] * ky_proj[:, None], axis=0)

        # Diffracted peak labels
        h = hkl[0, keep_int]
        k = hkl[1, keep_int]
        l = hkl[2, keep_int]

        # Output as PointList
        bragg_peaks = PointList(
            [
                ("qx", "float64"),
                ("qy", "float64"),
                ("intensity", "float64"),
                ("h", "int"),
                ("k", "int"),
                ("l", "int"),
            ]
        )
        bragg_peaks.add_pointarray(
            np.vstack((gx_proj, gy_proj, g_int[keep_int], h, k, l)).T
        )

        return bragg_peaks

    def plot_orientation_maps(
        self,
        orientation_matrices: np.ndarray,
        corr_all: Optional[np.ndarray] = None,
        corr_range: np.ndarray = np.array([0, 5]),
        orientation_index_plot: int = 0,
        orientation_rotate_xy: bool = None,
        scale_legend: bool = None,
        corr_normalize: bool = True,
        figsize: Union[list, tuple, np.ndarray] = (20, 5),
        figlayout: Union[list, tuple, np.ndarray] = np.array([1, 4]),
        returnfig: bool = False,
    ):
        """
        Generate and plot the orientation maps

        Args:
            orientation_zone_axis_range(float):     numpy array (3,3) where the 3 rows are the basis vectors for the orientation triangle
            orientation_matrices (float):   numpy array containing orientations, with size (Rx, Ry, 3, 3) or (Rx, Ry, 3, 3, num_matches)
            corr_all(float):                numpy array containing the correlation values to use as a mask
            orientation_index_plot (int):   index of orientations to plot
            orientation_rotate_xy (float):  rotation in radians for the xy directions of plots
            scale_legend (float):           2 elements, x and y scaling of legend panel
            figlayout (int)                 2 elements giving the # of rows and columns for the figure.
                                            Must be [1, 4], [2, 2] or [4,1] currently.
            returnfig (bool):               set to True to return figure and axes handles

        Returns:
            images_orientation (int):       RGB images
            fig, axs (handles):             Figure and axes handes for the

        NOTE:
            Currently, no symmetry reduction.  Therefore the x and y orientations
            are going to be correct only for [001][011][111] orientation triangle.

        """

        # Inputs
        # Legend size
        leg_size = np.array([300, 300], dtype="int")

        # Color of the 3 corners
        color_basis = np.array(
            [
                [1.0, 0.0, 0.0],
                [0.0, 0.7, 0.0],
                [0.0, 0.3, 1.0],
            ]
        )

        # Basis for fitting
        A = self.orientation_zone_axis_range.T

        # initalize image arrays
        images_orientation = np.zeros(
            (orientation_matrices.shape[0], orientation_matrices.shape[1], 3, 3)
        )

        # in-plane rotation array if needed
        if orientation_rotate_xy is not None:
            m = np.array(
                [
                    [np.cos(orientation_rotate_xy), -np.sin(orientation_rotate_xy), 0],
                    [np.sin(orientation_rotate_xy), np.cos(orientation_rotate_xy), 0],
                    [0, 0, 1],
                ]
            )

        # loop over all pixels and calculate weights
        for ax in range(orientation_matrices.shape[0]):
            for ay in range(orientation_matrices.shape[1]):
                if orientation_matrices.ndim == 4:
                    orient = orientation_matrices[ax, ay, :, :]
                else:
                    orient = orientation_matrices[ax, ay, :, :, orientation_index_plot]

                # Rotate in-plane if needed
                if orientation_rotate_xy is not None:
                    orient = m @ orient

                for a0 in range(3):
                    # w = np.linalg.solve(A,orient[:,a0])
                    w = np.linalg.solve(A, np.sort(np.abs(orient[:, a0])))
                    w = w / (1 - np.exp(-np.max(w)))
                    # np.max(w)

                    rgb = (
                        color_basis[0, :] * w[0]
                        + color_basis[1, :] * w[1]
                        + color_basis[2, :] * w[2]
                    )

                    images_orientation[ax, ay, :, a0] = rgb

        # clip range
        images_orientation = np.clip(images_orientation, 0, 1)

        # Masking
        if corr_all is not None:
            if orientation_matrices.ndim == 4:
                if corr_normalize:
                    mask = corr_all / np.mean(corr_all)
                else:
                    mask = corr_all
            else:
                if corr_normalize:
                    mask = corr_all[:, :, orientation_index_plot] / np.mean(
                        corr_all[:, :, orientation_index_plot]
                    )
                else:
                    mask = corr_all[:, :, orientation_index_plot]

            mask = (mask - corr_range[0]) / (corr_range[1] - corr_range[0])
            mask = np.clip(mask, 0, 1)

            for a0 in range(3):
                for a1 in range(3):
                    images_orientation[:, :, a0, a1] *= mask

        # Draw legend
        x = np.linspace(0, 1, leg_size[0])
        y = np.linspace(0, 1, leg_size[1])
        ya, xa = np.meshgrid(y, x)
        mask_legend = np.logical_and(2 * xa > ya, 2 * xa < 2 - ya)
        w0 = 1 - xa - 0.5 * ya
        w1 = xa - 0.5 * ya
        w2 = ya

        w_scale = np.maximum(np.maximum(w0, w1), w2)
        # w_scale = w0 + w1 + w2
        # w_scale = (w0**4 + w1**4 + w2**4)**0.25
        w_scale = 1 - np.exp(-w_scale)
        w0 = w0 / w_scale  # * mask_legend
        w1 = w1 / w_scale  # * mask_legend
        w2 = w2 / w_scale  # * mask_legend

        im_legend = np.zeros((leg_size[0], leg_size[1], 3))
        for a0 in range(3):
            im_legend[:, :, a0] = (
                w0 * color_basis[0, a0]
                + w1 * color_basis[1, a0]
                + w2 * color_basis[2, a0]
            )
            im_legend[:, :, a0] *= mask_legend
            im_legend[:, :, a0] += 1 - mask_legend
        im_legend = np.clip(im_legend, 0, 1)

        # plotting
        if figlayout[0] == 1 and figlayout[1] == 4:
            fig, ax = plt.subplots(1, 4, figsize=figsize)
        elif figlayout[0] == 2 and figlayout[1] == 2:
            fig, ax = plt.subplots(2, 2, figsize=figsize)
            ax = np.array(
                [
                    ax[0, 0],
                    ax[0, 1],
                    ax[1, 0],
                    ax[1, 1],
                ]
            )
        elif figlayout[0] == 4 and figlayout[1] == 1:
            fig, ax = plt.subplots(4, 1, figsize=figsize)

        ax[0].imshow(images_orientation[:, :, :, 0])
        ax[1].imshow(images_orientation[:, :, :, 1])
        ax[2].imshow(images_orientation[:, :, :, 2])

        ax[0].set_title("Orientation of x-axis", size=20)
        ax[1].set_title("Orientation of y-axis", size=20)
        ax[2].set_title("Zone Axis", size=20)
        ax[0].xaxis.tick_top()
        ax[1].xaxis.tick_top()
        ax[2].xaxis.tick_top()

        # Legend
        ax[3].imshow(im_legend, aspect="auto")

        label_0 = self.orientation_zone_axis_range[0, :]
        label_0 = np.round(label_0 * 1e3) * 1e-3
        label_0 /= np.min(np.abs(label_0[np.abs(label_0) > 0]))

        label_1 = self.orientation_zone_axis_range[1, :]
        label_1 = np.round(label_1 * 1e3) * 1e-3
        label_1 /= np.min(np.abs(label_1[np.abs(label_1) > 0]))

        label_2 = self.orientation_zone_axis_range[2, :]
        label_2 = np.round(label_2 * 1e3) * 1e-3
        label_2 /= np.min(np.abs(label_2[np.abs(label_2) > 0]))

        ax[3].yaxis.tick_right()
        ax[3].set_yticks([(leg_size[0] - 1) / 2])
        ax[3].set_yticklabels([str(label_2)])

        ax3a = ax[3].twiny()
        ax3b = ax[3].twiny()

        ax3a.set_xticks([0])
        ax3a.set_xticklabels([str(label_0)])
        ax3a.xaxis.tick_top()
        ax3b.set_xticks([0])
        ax3b.set_xticklabels([str(label_1)])
        ax3b.xaxis.tick_bottom()
        ax[3].set_xticks([])

        # ax[3].xaxis.label.set_color('none')
        ax[3].spines["left"].set_color("none")
        ax[3].spines["right"].set_color("none")
        ax[3].spines["top"].set_color("none")
        ax[3].spines["bottom"].set_color("none")

        ax3a.spines["left"].set_color("none")
        ax3a.spines["right"].set_color("none")
        ax3a.spines["top"].set_color("none")
        ax3a.spines["bottom"].set_color("none")

        ax3b.spines["left"].set_color("none")
        ax3b.spines["right"].set_color("none")
        ax3b.spines["top"].set_color("none")
        ax3b.spines["bottom"].set_color("none")

        ax[3].tick_params(labelsize=16)
        ax3a.tick_params(labelsize=16)
        ax3b.tick_params(labelsize=16)

        if scale_legend is not None:
            pos = ax[3].get_position()
            pos_new = [
                pos.x0,
                pos.y0 + pos.height * (1 - scale_legend[1]) / 2,
                pos.width * scale_legend[0],
                pos.height * scale_legend[1],
            ]
            ax[3].set_position(pos_new)

        if returnfig:
            return images_orientation, fig, ax
        else:
            return images_orientation


def plot_diffraction_pattern(
    bragg_peaks: PointList,
    bragg_peaks_compare: PointList = None,
    scale_markers: float = 10,
    scale_markers_compare: Optional[float] = None,
    power_markers: float = 1,
    plot_range_kx_ky: Optional[Union[list, tuple, np.ndarray]] = None,
    add_labels: bool = True,
    shift_labels: float = 0.08,
    shift_marker: float = 0.005,
    min_marker_size: float = 1e-6,
    figsize: Union[list, tuple, np.ndarray] = (8, 8),
    returnfig: bool = False,
    input_fig_handle=None,
):
    """
    2D scatter plot of the Bragg peaks

    Args:
        bragg_peaks (PointList):        numpy array containing ('qx', 'qy', 'intensity', 'h', 'k', 'l')
        bragg_peaks_compare(PointList): numpy array containing ('qx', 'qy', 'intensity')
        scale_markers (float):          size scaling for markers
        scale_markers_compare (float):  size scaling for markers of comparison
        power_markers (float):          power law scaling for marks (default is 1, i.e. amplitude)
        plot_range_kx_ky (float):       2 element numpy vector giving the plot range
        add_labels (bool):              flag to add hkl labels to peaks
        min_marker_size (float):        minimum marker size for the comparison peaks
        figsize (2 element float):      size scaling of figure axes
        returnfig (bool):               set to True to return figure and axes handles
    """

    # 2D plotting
    if input_fig_handle is None:
        # fig = plt.figure(figsize=figsize)
        # ax = fig.add_subplot()
        fig, ax = plt.subplots(1, 1, figsize=figsize)
    else:
        fig = input_fig_handle[0]
        ax_parent = input_fig_handle[1]
        ax = ax_parent[0]

    if power_markers == 2:
        marker_size = scale_markers * bragg_peaks.data["intensity"]
    else:
        marker_size = scale_markers * (
            bragg_peaks.data["intensity"] ** (power_markers / 2)
        )

    if bragg_peaks_compare is None:
        ax.scatter(
            bragg_peaks.data["qy"], bragg_peaks.data["qx"], s=marker_size, facecolor="k"
        )
    else:
        if scale_markers_compare is None:
            scale_markers_compare = scale_markers

        if power_markers == 2:
            marker_size_compare = np.maximum(
                scale_markers_compare * bragg_peaks_compare.data["intensity"],
                min_marker_size,
            )
        else:
            marker_size_compare = np.maximum(
                scale_markers_compare
                * (bragg_peaks_compare.data["intensity"] ** (power_markers / 2)),
                min_marker_size,
            )

        ax.scatter(
            bragg_peaks_compare.data["qy"],
            bragg_peaks_compare.data["qx"],
            s=marker_size_compare,
            marker="o",
            facecolor=[0.0, 0.7, 1.0],
        )
        ax.scatter(
            bragg_peaks.data["qy"],
            bragg_peaks.data["qx"],
            s=marker_size,
            marker="+",
            facecolor="k",
        )

    if plot_range_kx_ky is not None:
        ax.set_xlim((-plot_range_kx_ky[0], plot_range_kx_ky[0]))
        ax.set_ylim((-plot_range_kx_ky[1], plot_range_kx_ky[1]))

    ax.invert_yaxis()
    ax.set_box_aspect(1)
    ax.xaxis.tick_top()

    # Labels for all peaks
    if add_labels is True:
        text_params = {
            "ha": "center",
            "va": "center",
            "family": "sans-serif",
            "fontweight": "normal",
            "color": "r",
            "size": 10,
        }

        def overline(x):
            return str(x) if x >= 0 else (r"\overline{" + str(np.abs(x)) + "}")

        for a0 in np.arange(bragg_peaks.data.shape[0]):
            h = bragg_peaks.data["h"][a0]
            k = bragg_peaks.data["k"][a0]
            l = bragg_peaks.data["l"][a0]

            ax.text(
                bragg_peaks.data["qy"][a0],
                bragg_peaks.data["qx"][a0]
                - shift_labels
                - shift_marker * np.sqrt(marker_size[a0]),
                "$" + overline(h) + overline(k) + overline(l) + "$",
                **text_params,
            )

    if input_fig_handle is None:
        plt.show()

    if returnfig:
        return fig, ax


def axisEqual3D(ax):
    extents = np.array([getattr(ax, "get_{}lim".format(dim))() for dim in "xyz"])
    sz = extents[:, 1] - extents[:, 0]
    centers = np.mean(extents, axis=1)
    maxsize = max(abs(sz))
    r = maxsize / 2
    for ctr, dim in zip(centers, "xyz"):
        getattr(ax, "set_{}lim".format(dim))(ctr - r, ctr + r)


def atomic_colors(ID):
    return {
        1: np.array([0.8, 0.8, 0.8]),
        2: np.array([1.0, 0.7, 0.0]),
        3: np.array([1.0, 0.0, 1.0]),
        4: np.array([0.0, 0.5, 0.0]),
        5: np.array([0.5, 0.0, 0.0]),
        6: np.array([0.5, 0.5, 0.5]),
        7: np.array([0.0, 0.7, 1.0]),
        8: np.array([1.0, 0.0, 0.0]),
        13: np.array([0.6, 0.7, 0.8]),
        14: np.array([0.3, 0.3, 0.3]),
        15: np.array([1.0, 0.6, 0.0]),
        16: np.array([1.0, 0.9, 0.0]),
        17: np.array([0.0, 1.0, 0.0]),
        79: np.array([1.0, 0.7, 0.0]),
    }.get(ID, np.array([0.0, 0.0, 0.0]))<|MERGE_RESOLUTION|>--- conflicted
+++ resolved
@@ -92,32 +92,6 @@
             assert isinstance(
                 structure, mg.core.Structure
             ), "structure must be pymatgen Structure object"
-
-            self.structure = (
-                mg.symmetry.analyzer.SpacegroupAnalyzer(
-                    structure
-                ).get_conventional_standard_structure()
-                if conventional_standard_structure
-                else structure
-            )
-            self.struc_dict = self.structure.as_dict()
-
-            self.lat_inv = self.structure.lattice.reciprocal_lattice_crystallographic.matrix
-            self.lat_real = self.structure.lattice.matrix
-
-            # Initialize Crystal
-            self.positions = self.structure.frac_coords  #: fractional atomic coordinates
-<<<<<<< HEAD
-
-            #: atomic numbers
-            self.numbers = np.array([s.Z for s in self.structure.species], dtype=np.intp)
-=======
-
-            #: atomic numbers
-            self.numbers = np.array([s.Z for s in self.structure.species], dtype=np.intp)
-
->>>>>>> ba3ce0db
-
 
     def calculate_structure_factors(
         self, k_max: float = 2.0, tol_structure_factor: float = 1e-2, return_intensities: bool = False,
