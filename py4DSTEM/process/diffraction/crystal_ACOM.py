--- conflicted
+++ resolved
@@ -771,12 +771,7 @@
     """
     This function computes the orientation of any number of PointLists stored in a PointListArray, and returns an OrienationMap.
 
-<<<<<<< HEAD
-    '''
-    # instantiate object
-=======
     """
->>>>>>> 3d038c18
     orientation_map = OrientationMap(
         num_x=bragg_peaks_array.shape[0],
         num_y=bragg_peaks_array.shape[1],
@@ -822,13 +817,9 @@
             verbose=False,
         )
 
-<<<<<<< HEAD
         orientation_map.set_orientation(orientation,rx,ry)
 
     # assign and return
-=======
-        orientation_map.set_orientation(orientation, rx, ry)
->>>>>>> 3d038c18
     self.orientation_map = orientation_map
 
     if return_orientation:
