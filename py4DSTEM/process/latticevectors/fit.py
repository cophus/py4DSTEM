--- conflicted
+++ resolved
@@ -13,14 +13,9 @@
     Args:
         braggpeaks (PointList): A 6 coordinate PointList containing the data to fit.
             Coords are 'qx','qy' (the bragg peak positions), 'intensity' (used as a
-<<<<<<< HEAD
-            weighting factor when fitting), 'h','k' (indexing) and 'index_mask' (bool
-            indicating if the peak has been indexed)
-=======
             weighting factor when fitting), 'h','k' (indexing). May optionally also
             contain 'index_mask' (bool), indicating which peaks have been successfully
             indixed and should be used.
->>>>>>> 315fc34b
         x0 (float): x-coord of the origin
         y0 (float): y-coord of the origin
         minNumPeaks (int): if there are fewer than minNumPeaks peaks found in braggpeaks
@@ -38,12 +33,11 @@
             * **error**: *(float)* the fit error
     """
     assert isinstance(braggpeaks, PointList)
-    # assert np.all([name in braggpeaks.dtype.names for name in ('qx','qy','intensity','h','k','index_mask')])
     assert np.all([name in braggpeaks.dtype.names for name in ('qx','qy','intensity','h','k')])
     braggpeaks = braggpeaks.copy()
 
     # Remove unindexed peaks
-    if 'index_mask' in braggpeaks.data:
+    if 'index_mask' in braggpeaks.dtype.names:
         deletemask = braggpeaks.data['index_mask'] == False
         braggpeaks.remove_points(deletemask)
 
@@ -82,18 +76,11 @@
     known (h,k) indexing.
 
     Args:
-<<<<<<< HEAD
-        braggpeaks (PointList): A 6 coordinate PointListArray containing the data to fit.
-            Coords are 'qx','qy' (the bragg peak positions), 'intensity' (used as a
-            weighting factor when fitting), 'h','k' (indexing) and 'index_mask' (bool
-            indicating if the peak has been indexed)
-=======
         braggpeaks (PointList): A 6 coordinate PointList containing the data to fit.
             Coords are 'qx','qy' (the bragg peak positions), 'intensity' (used as a
             weighting factor when fitting), 'h','k' (indexing). May optionally also
             contain 'index_mask' (bool), indicating which peaks have been successfully
             indixed and should be used.
->>>>>>> 315fc34b
         x0 (float): x-coord of the origin
         y0 (float): y-coord of the origin
         minNumPeaks (int): if there are fewer than minNumPeaks peaks found in braggpeaks
@@ -113,7 +100,6 @@
               fits
     """
     assert isinstance(braggpeaks, PointListArray)
-    # assert np.all([name in braggpeaks.dtype.names for name in ('qx','qy','intensity','h','k','index_mask')])
     assert np.all([name in braggpeaks.dtype.names for name in ('qx','qy','intensity','h','k')])
 
     # Make RealSlice to contain outputs
@@ -144,18 +130,11 @@
     to a scan position for which mask==True.
 
     Args:
-<<<<<<< HEAD
-        braggpeaks (PointList): A 6 coordinate PointListArray containing the data to fit.
-            Coords are 'qx','qy' (the bragg peak positions), 'intensity' (used as a
-            weighting factor when fitting), 'h','k' (indexing) and 'index_mask' (bool
-            indicating if the peak has been indexed)
-=======
         braggpeaks (PointList): A 6 coordinate PointList containing the data to fit.
             Coords are 'qx','qy' (the bragg peak positions), 'intensity' (used as a
             weighting factor when fitting), 'h','k' (indexing). May optionally also
             contain 'index_mask' (bool), indicating which peaks have been successfully
             indixed and should be used.
->>>>>>> 315fc34b
         mask (boolean array): real space shaped (R_Nx,R_Ny); fit lattice vectors where
             mask is True
         x0 (float): x-coord of the origin
