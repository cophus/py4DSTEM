# Functions for fitting lattice vectors to measured Bragg peak positions

import numpy as np
from numpy.linalg import lstsq

from ...io.datastructure import PointList, PointListArray, RealSlice
from ..utils import tqdmnd

def fit_lattice_vectors(braggpeaks, x0=0, y0=0, minNumPeaks=5):
    """
    Fits lattice vectors g1,g2 to braggpeaks given some known (h,k) indexing.

    Accepts:
        braggpeaks          (PointList) A 6 coordinate PointList containing the data to fit.
                            Coords are 'qx','qy' (the bragg peak positions), 'intensity'
                            (used as a weighting factor when fitting), 'h','k' (indexing) and
                            'index_mask' (bool indicating if the peak has been indexed)
        x0                  (float) x-coord of the origin
        y0                  (float) y-coord of the origin
        minNumPeaks         (int) if there are fewer than minNumPeaks peaks found in braggpeaks
                            which can be indexed, return None for all return parameters

    Returns:
        x0                  (float) the x-coord of the origin of the best-fit lattice.
        y0                  (float) the y-coord of the origin
        g1x                 (float) x-coord of the first lattice vector
        g1y                 (float) y-coord of the first lattice vector
        g2x                 (float) x-coord of the second lattice vector
        g2y                 (float) y-coord of the second lattice vector
        error               (float) the fit error
    """
    assert isinstance(braggpeaks, PointList)
    assert np.all([name in braggpeaks.dtype.names for name in ('qx','qy','intensity','h','k','index_mask')])
    braggpeaks = braggpeaks.copy()

    # Remove unindexed peaks
    deletemask = braggpeaks.data['index_mask'] == False
    braggpeaks.remove_points(deletemask)

    # Check to ensure enough peaks are present
<<<<<<< HEAD
    if bragg_peaks.length < minNumPeaks:
=======
    if braggpeaks.length < minNumPeaks:
>>>>>>> 4f420d9d
        return None,None,None,None,None,None,None

    # Get M, the matrix of (h,k) indices
    h,k = braggpeaks.data['h'],braggpeaks.data['k']
    M = np.vstack((np.ones_like(h,dtype=int),h,k)).T

    # Get alpha, the matrix of measured Bragg peak positions
    alpha = np.vstack((braggpeaks.data['qx']-x0, braggpeaks.data['qy']-y0)).T

    # Get weighted matrices
    weights = braggpeaks.data['intensity']
    weighted_M = M*weights[:,np.newaxis]
    weighted_alpha = alpha*weights[:,np.newaxis]

    # Solve for lattice vectors
    beta = lstsq(weighted_M, weighted_alpha, rcond=None)[0]
    x0,y0 = beta[0,0],beta[0,1]
    g1x,g1y = beta[1,0],beta[1,1]
    g2x,g2y = beta[2,0],beta[2,1]

    # Calculate the error
    alpha_calculated = np.matmul(M,beta)
    error = np.sqrt(np.sum((alpha-alpha_calculated)**2,axis=1))
    error = np.sum(error*weights)/np.sum(weights)

    return x0,y0,g1x,g1y,g2x,g2y,error

def fit_lattice_vectors_all_DPs(braggpeaks, x0=0, y0=0, minNumPeaks=5):
    """
    Fits lattice vectors g1,g2 to each diffraction pattern in braggpeaks, given some known (h,k)
    indexing.

    Accepts:
        braggpeaks          (PointList) A 6 coordinate PointListArray containing the data to fit.
                            Coords are 'qx','qy' (the bragg peak positions), 'intensity'
                            (used as a weighting factor when fitting), 'h','k' (indexing) and
                            'index_mask' (bool indicating if the peak has been indexed)
        x0                  (float) x-coord of the origin
        y0                  (float) y-coord of the origin
        minNumPeaks         (int) if there are fewer than minNumPeaks peaks found in braggpeaks
                            which can be indexed, return None for all return parameters

    Returns:
        g1g2_map                  (RealSlice) a RealSlice containing the following 6 arrays:
        g1g2_map.slices['x0']     x-coord of the origin of the best fit lattice
        g1g2_map.slices['y0']     y-coord of the origin
        g1g2_map.slices['g1x']    x-coord of the first lattice vector
        g1g2_map.slices['g1y']    y-coord of the first lattice vector
        g1g2_map.slices['g2x']    x-coord of the second lattice vector
        g1g2_map.slices['g2y']    y-coord of the second lattice vector
        g1g2_map.slices['error']  the fit error
        g1g2_map.slices['mask']   1 for successful fits, 0 for unsuccessful fits
    """
    assert isinstance(braggpeaks, PointListArray)
    assert np.all([name in braggpeaks.dtype.names for name in ('qx','qy','intensity','h','k','index_mask')])

    # Make RealSlice to contain outputs
    slicelabels = ('x0','y0','g1x','g1y','g2x','g2y','error','mask')
    g1g2_map = RealSlice(data=np.zeros((braggpeaks.shape[0],braggpeaks.shape[1],8)),
                       slicelabels=slicelabels, name='g1g2_map')

    # Fit lattice vectors
    for (Rx, Ry) in tqdmnd(braggpeaks.shape[0],braggpeaks.shape[1]):
        braggpeaks_curr = braggpeaks.get_pointlist(Rx,Ry)
        qx0,qy0,g1x,g1y,g2x,g2y,error = fit_lattice_vectors(braggpeaks_curr, x0, y0, minNumPeaks)
        # Store data
        if g1x is not None:
            g1g2_map.slices['x0'][Rx,Ry] = qx0
            g1g2_map.slices['y0'][Rx,Ry] = qy0
            g1g2_map.slices['g1x'][Rx,Ry] = g1x
            g1g2_map.slices['g1y'][Rx,Ry] = g1y
            g1g2_map.slices['g2x'][Rx,Ry] = g2x
            g1g2_map.slices['g2y'][Rx,Ry] = g2y
            g1g2_map.slices['error'][Rx,Ry] = error
            g1g2_map.slices['mask'][Rx,Ry] = 1

    return g1g2_map

def fit_lattice_vectors_masked(braggpeaks, mask, x0=0, y0=0, minNumPeaks=5):
    """
    Fits lattice vectors g1,g2 to each diffraction pattern in braggpeaks corresponding to a scan
    position for which mask==True.

    Accepts:
        braggpeaks          (PointList) A 6 coordinate PointListArray containing the data to fit.
                            Coords are 'qx','qy' (the bragg peak positions), 'intensity'
                            (used as a weighting factor when fitting), 'h','k' (indexing) and
                            'index_mask' (bool indicating if the peak has been indexed)
        mask                (boolean array) real space shaped (R_Nx,R_Ny); fit lattice vectors where
                            mask is True
        x0                  (float) x-coord of the origin
        y0                  (float) y-coord of the origin
        minNumPeaks         (int) if there are fewer than minNumPeaks peaks found in braggpeaks
                            which can be indexed, return None for all return parameters

    Returns:
<<<<<<< HEAD
        uv_map                  (RealSlice) a RealSlice containing the following 6 arrays:
        uv_map.slices['x0']     x-coord of the origin of the best fit lattice
        uv_map.slices['y0']     y-coord of the origin
        uv_map.slices['ux']     x-coord of the first lattice vector
        uv_map.slices['uy']     y-coord of the first lattice vector
        uv_map.slices['vx']     x-coord of the second lattice vector
        uv_map.slices['vy']     y-coord of the second lattice vector
        uv_map.slices['error']  the fit error
        uv_map.slices['mask']   1 for successful fits, 0 for unsuccessful fits
=======
        g1g2_map                  (RealSlice) a RealSlice containing the following 6 arrays:
        g1g2_map.slices['x0']     x-coord of the origin of the best fit lattice
        g1g2_map.slices['y0']     y-coord of the origin
        g1g2_map.slices['g1x']    x-coord of the first lattice vector
        g1g2_map.slices['g1y']    y-coord of the first lattice vector
        g1g2_map.slices['g2x']    x-coord of the second lattice vector
        g1g2_map.slices['g2y']    y-coord of the second lattice vector
        g1g2_map.slices['error']  the fit error
        g1g2_map.slices['mask']   1 for successful fits, 0 for unsuccessful fits
>>>>>>> 4f420d9d
    """
    assert isinstance(braggpeaks, PointListArray)
    assert np.all([name in braggpeaks.dtype.names for name in ('qx','qy','intensity')])

    # Make RealSlice to contain outputs
    slicelabels = ('x0','y0','g1x','g1y','g2x','g2y','error','mask')
    g1g2_map = RealSlice(data=np.zeros((braggpeaks.shape[0],braggpeaks.shape[1],8)),
                         slicelabels=slicelabels, name='g1g2_map')

    # Fit lattice vectors
    for (Rx, Ry) in tqdmnd(braggpeaks.shape[0],braggpeaks.shape[1]):
        if mask[Rx,Ry]:
            braggpeaks_curr = braggpeaks.get_pointlist(Rx,Ry)
            qx0,qy0,g1x,g1y,g2x,g2y,error = fit_lattice_vectors(braggpeaks_curr, x0, y0, minNumPeaks)
            # Store data
<<<<<<< HEAD
            if ux is not None:
                uv_map.slices['x0'][Rx,Ry] = qx0
                uv_map.slices['y0'][Rx,Ry] = qy0
                uv_map.slices['ux'][Rx,Ry] = ux
                uv_map.slices['uy'][Rx,Ry] = uy
                uv_map.slices['vx'][Rx,Ry] = vx
                uv_map.slices['vy'][Rx,Ry] = vy
                uv_map.slices['error'][Rx,Ry] = error
                uv_map.slices['mask'][Rx,Ry] = 1

    return uv_map
=======
            if g1x is not None:
                g1g2_map.slices['x0'][Rx,Ry] = qx0
                g1g2_map.slices['y0'][Rx,Ry] = qy0
                g1g2_map.slices['g1x'][Rx,Ry] = g1x
                g1g2_map.slices['g1y'][Rx,Ry] = g1y
                g1g2_map.slices['g2x'][Rx,Ry] = g2x
                g1g2_map.slices['g2y'][Rx,Ry] = g2y
                g1g2_map.slices['error'][Rx,Ry] = error
                g1g2_map.slices['mask'][Rx,Ry] = 1

    return g1g2_map
>>>>>>> 4f420d9d
<|MERGE_RESOLUTION|>--- conflicted
+++ resolved
@@ -38,11 +38,7 @@
     braggpeaks.remove_points(deletemask)
 
     # Check to ensure enough peaks are present
-<<<<<<< HEAD
-    if bragg_peaks.length < minNumPeaks:
-=======
     if braggpeaks.length < minNumPeaks:
->>>>>>> 4f420d9d
         return None,None,None,None,None,None,None
 
     # Get M, the matrix of (h,k) indices
@@ -139,17 +135,6 @@
                             which can be indexed, return None for all return parameters
 
     Returns:
-<<<<<<< HEAD
-        uv_map                  (RealSlice) a RealSlice containing the following 6 arrays:
-        uv_map.slices['x0']     x-coord of the origin of the best fit lattice
-        uv_map.slices['y0']     y-coord of the origin
-        uv_map.slices['ux']     x-coord of the first lattice vector
-        uv_map.slices['uy']     y-coord of the first lattice vector
-        uv_map.slices['vx']     x-coord of the second lattice vector
-        uv_map.slices['vy']     y-coord of the second lattice vector
-        uv_map.slices['error']  the fit error
-        uv_map.slices['mask']   1 for successful fits, 0 for unsuccessful fits
-=======
         g1g2_map                  (RealSlice) a RealSlice containing the following 6 arrays:
         g1g2_map.slices['x0']     x-coord of the origin of the best fit lattice
         g1g2_map.slices['y0']     y-coord of the origin
@@ -159,7 +144,6 @@
         g1g2_map.slices['g2y']    y-coord of the second lattice vector
         g1g2_map.slices['error']  the fit error
         g1g2_map.slices['mask']   1 for successful fits, 0 for unsuccessful fits
->>>>>>> 4f420d9d
     """
     assert isinstance(braggpeaks, PointListArray)
     assert np.all([name in braggpeaks.dtype.names for name in ('qx','qy','intensity')])
@@ -175,19 +159,6 @@
             braggpeaks_curr = braggpeaks.get_pointlist(Rx,Ry)
             qx0,qy0,g1x,g1y,g2x,g2y,error = fit_lattice_vectors(braggpeaks_curr, x0, y0, minNumPeaks)
             # Store data
-<<<<<<< HEAD
-            if ux is not None:
-                uv_map.slices['x0'][Rx,Ry] = qx0
-                uv_map.slices['y0'][Rx,Ry] = qy0
-                uv_map.slices['ux'][Rx,Ry] = ux
-                uv_map.slices['uy'][Rx,Ry] = uy
-                uv_map.slices['vx'][Rx,Ry] = vx
-                uv_map.slices['vy'][Rx,Ry] = vy
-                uv_map.slices['error'][Rx,Ry] = error
-                uv_map.slices['mask'][Rx,Ry] = 1
-
-    return uv_map
-=======
             if g1x is not None:
                 g1g2_map.slices['x0'][Rx,Ry] = qx0
                 g1g2_map.slices['y0'][Rx,Ry] = qy0
@@ -199,4 +170,3 @@
                 g1g2_map.slices['mask'][Rx,Ry] = 1
 
     return g1g2_map
->>>>>>> 4f420d9d
