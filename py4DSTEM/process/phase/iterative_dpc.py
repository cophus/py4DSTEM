--- conflicted
+++ resolved
@@ -86,11 +86,7 @@
         fit_function: str = "plane",
         force_com_rotation: float = None,
         force_com_transpose: bool = None,
-<<<<<<< HEAD
-        plot_center_of_mass: str = "default",
-=======
         plot_center_of_mass: str = 'default',
->>>>>>> e6267d67
         plot_rotation: bool = True,
         **kwargs,
     ):
@@ -384,13 +380,6 @@
         ):
 
             if self._step_size < stopping_criterion:
-<<<<<<< HEAD
-=======
-                warnings.warn(
-                    f"Step-size has decreased below stopping criterion {stopping_criterion}.",
-                    UserWarning,
-                )
->>>>>>> e6267d67
                 break
 
             # forward operator
@@ -415,15 +404,12 @@
                     )
                 )
                 self.error_iterations.append(self.error.item())
-<<<<<<< HEAD
 
         if self._step_size < stopping_criterion:
             warnings.warn(
                 f"Step-size has decreased below stopping criterion {stopping_criterion}.",
                 UserWarning,
             )
-=======
->>>>>>> e6267d67
 
         # crop result
         self._object_phase = self._padded_phase_object[
