# Analysis scripts for amorphous 4D-STEM data using polar transformations.

import numpy as np
import matplotlib.pyplot as plt

from emdfile import tqdmnd


def calculate_radial_statistics(
    self,
<<<<<<< HEAD
    median_local = False,
    median_global = False,
    plot_results = False,
    figsize = (8,4),
    returnval = False,
    returnfig = False,
    progress_bar = True,
    ):
=======
    use_median_local=False,
    use_median_global=False,
    plot_results=False,
    figsize=(8, 4),
    returnval=False,
    returnfig=False,
    progress_bar=True,
):
>>>>>>> 3d038c18
    """
    Calculate fluctuation electron microscopy (FEM) statistics, including radial mean,
    variance, and normalized variance. This function uses the original FEM definitions,
    where the signal is computed pattern-by-pattern.

    TODO - finish docstrings, add median statistics.

    Parameters
    --------
    self: PolarDatacube
        Polar datacube used for measuring FEM properties.

    Returns
    --------
    radial_avg: np.array
        Average radial intensity
    radial_var: np.array
        Variance in the radial dimension


    """

    # Get the dimensioned radial bins
    self.scattering_vector = (
        self.radial_bins * self.qstep * self.calibration.get_Q_pixel_size()
    )
    self.scattering_vector_units = self.calibration.get_Q_pixel_units()

<<<<<<< HEAD
    # init radial data arrays
    self.radial_all = np.zeros((
        self._datacube.shape[0],
        self._datacube.shape[1],
        self.polar_shape[1],
    ))
    self.radial_all_std = np.zeros((
        self._datacube.shape[0],
        self._datacube.shape[1],
        self.polar_shape[1],
    ))
=======
    # init radial data array
    self.radial_all = np.zeros(
        (
            self._datacube.shape[0],
            self._datacube.shape[1],
            self.polar_shape[1],
        )
    )
>>>>>>> 3d038c18

    # Compute the radial mean for each probe position
    for rx, ry in tqdmnd(
        self._datacube.shape[0],
        self._datacube.shape[1],
        desc="Radial statistics",
        unit=" probe positions",
<<<<<<< HEAD
        disable=not progress_bar):
        
        self.radial_all[rx,ry] = np.mean(
            self.data[rx,ry],
            axis=0)
        self.radial_all_std[rx,ry] = np.sqrt(np.mean(
            (self.data[rx,ry] - self.radial_all[rx,ry][None])**2, 
            axis=0))
=======
        disable=not progress_bar,
    ):
        self.radial_all[rx, ry] = np.mean(self.data[rx, ry], axis=0)
>>>>>>> 3d038c18

    self.radial_avg = np.mean(self.radial_all, axis=(0, 1))
    self.radial_var = np.mean(
        (self.radial_all - self.radial_avg[None, None]) ** 2, axis=(0, 1)
    )
    self.radial_var_norm = self.radial_var / self.radial_avg**2

    # plot results
    if plot_results:
        if returnfig:
            fig, ax = plot_FEM_global(
                self,
                figsize=figsize,
                returnfig=True,
            )
        else:
            plot_FEM_global(
                self,
                figsize=figsize,
            )

    # Return values
    if returnval:
        if returnfig:
            return self.radial_avg, self.radial_var, fig, ax
        else:
            return self.radial_avg, self.radial_var
    else:
        if returnfig:
            return fig, ax
        else:
            pass


def plot_FEM_global(
    self,
    figsize=(8, 4),
    returnfig=False,
):
    """
    Plotting function for the global FEM.
    """
    fig, ax = plt.subplots(figsize=figsize)
    ax.plot(
        self.scattering_vector,
        self.radial_var_norm,
    )

    ax.set_xlabel("Scattering Vector (" + self.scattering_vector_units + ")")
    ax.set_ylabel("Normalized Variance")
    ax.set_xlim((self.scattering_vector[0], self.scattering_vector[-1]))

    if returnfig:
        return fig, ax


def calculate_FEM_local(
    self,
    figsize=(8, 6),
    returnfig=False,
):
    """
    Calculate fluctuation electron microscopy (FEM) statistics, including radial mean,
    variance, and normalized variance. This function computes the radial average and variance
    for each individual probe position, which can then be mapped over the field-of-view.

    Parameters
    --------
    self: PolarDatacube
        Polar datacube used for measuring FEM properties.

    Returns
    --------
    radial_avg: np.array
        Average radial intensity
    radial_var: np.array
        Variance in the radial dimension


    """
<<<<<<< HEAD
    

    pass


# def radial_average(
#     self,
#     figsize = (8,6),
#     returnfig = False,
#     ):
=======

    1 + 1
>>>>>>> 3d038c18
<|MERGE_RESOLUTION|>--- conflicted
+++ resolved
@@ -8,7 +8,6 @@
 
 def calculate_radial_statistics(
     self,
-<<<<<<< HEAD
     median_local = False,
     median_global = False,
     plot_results = False,
@@ -17,16 +16,6 @@
     returnfig = False,
     progress_bar = True,
     ):
-=======
-    use_median_local=False,
-    use_median_global=False,
-    plot_results=False,
-    figsize=(8, 4),
-    returnval=False,
-    returnfig=False,
-    progress_bar=True,
-):
->>>>>>> 3d038c18
     """
     Calculate fluctuation electron microscopy (FEM) statistics, including radial mean,
     variance, and normalized variance. This function uses the original FEM definitions,
@@ -55,7 +44,6 @@
     )
     self.scattering_vector_units = self.calibration.get_Q_pixel_units()
 
-<<<<<<< HEAD
     # init radial data arrays
     self.radial_all = np.zeros((
         self._datacube.shape[0],
@@ -67,16 +55,6 @@
         self._datacube.shape[1],
         self.polar_shape[1],
     ))
-=======
-    # init radial data array
-    self.radial_all = np.zeros(
-        (
-            self._datacube.shape[0],
-            self._datacube.shape[1],
-            self.polar_shape[1],
-        )
-    )
->>>>>>> 3d038c18
 
     # Compute the radial mean for each probe position
     for rx, ry in tqdmnd(
@@ -84,7 +62,6 @@
         self._datacube.shape[1],
         desc="Radial statistics",
         unit=" probe positions",
-<<<<<<< HEAD
         disable=not progress_bar):
         
         self.radial_all[rx,ry] = np.mean(
@@ -93,11 +70,6 @@
         self.radial_all_std[rx,ry] = np.sqrt(np.mean(
             (self.data[rx,ry] - self.radial_all[rx,ry][None])**2, 
             axis=0))
-=======
-        disable=not progress_bar,
-    ):
-        self.radial_all[rx, ry] = np.mean(self.data[rx, ry], axis=0)
->>>>>>> 3d038c18
 
     self.radial_avg = np.mean(self.radial_all, axis=(0, 1))
     self.radial_var = np.mean(
@@ -178,7 +150,6 @@
 
 
     """
-<<<<<<< HEAD
     
 
     pass
@@ -189,7 +160,3 @@
 #     figsize = (8,6),
 #     returnfig = False,
 #     ):
-=======
-
-    1 + 1
->>>>>>> 3d038c18
