
import numpy as np
import matplotlib.pyplot as plt
# from scipy.optimize import leastsq
from scipy.optimize import curve_fit


def fit_amorphous_ring(
    im,
    center = None,
    radial_range = None,
    coefs = None,
    mask_dp = None,
    show_fit_mask = False,
    verbose = False,
    plot_result = True,
    plot_log_scale = False,
    plot_int_scale = (-3,3),
    figsize = (8,8),
    return_all_coefs = True,
    ):
    """
    Fit an amorphous halo with a two-sided Gaussian model, plus a background 
    Gaussian function.

    Parameters
    --------
    im: np.array
        2D image array to perform fitting on
    center: np.array
        (x,y) center coordinates for fitting mask. If not specified 
        by the user, we will assume the center coordinate is (im.shape-1)/2.
    radial_range: np.array
<<<<<<< HEAD
        (radius_inner, radius_outer) radial range to perform fitting over.
        If not specified by the user, we will assume (im.shape[0]/4,im.shape[0]/2).
=======
        (radius_inner, radius_outer) radial range to perform fitting over
    coefs: np.array (optional)
        Array containing initial fitting coefficients for the amorphous fit.
    mask_dp: np.array
        Dark field mask for fitting, in addition to the radial range specified above.
>>>>>>> a7f433bb
    show_fit_mask: bool
        Set to true to preview the fitting mask and initial guess for the ellipse params
    verbose: bool
        Print fit results
    plot_result: bool
        Plot the result of the fitting
    plot_log_scale: bool
        Plot logarithmic image intensities
    plot_int_scale: tuple of 2 values
        Min and max plotting range in standard deviations of image intensity
    figsize: tuple, list, np.array (optional)
        Figure size for plots
    return_all_coefs: bool
        Set to True to return the 11 parameter fit, rather than the 5 parameter ellipse
    
    Returns
    --------
    params_ellipse: np.array
        5 parameter elliptic fit coefficients
    params_ellipse_fit: np.array (optional)
        11 parameter elliptic fit coefficients
    """

    # Default values
    if center is None:
        center = np.array((
            (im.shape[0]-1)/2,
            (im.shape[1]-1)/2))
    if radial_range is None:
        radial_range = (im.shape[0]/4, im.shape[0]/2)

    # coordinates
    xa,ya = np.meshgrid(
        np.arange(im.shape[0]),
        np.arange(im.shape[1]),
        indexing = 'ij',
        )

    # Make fitting mask
    ra2 = (xa - center[0])**2 + (ya - center[1])**2
    mask = np.logical_and(
        ra2 >= radial_range[0]**2,
        ra2 <= radial_range[1]**2,
        )
    if mask_dp is not None:
        # Logical AND the radial mask with the user-provided mask
        mask = np.logical_and(mask, mask_dp)
    vals = im[mask]
    basis = np.vstack((xa[mask],ya[mask]))

    # initial fitting parameters
    if coefs is None:
        # ellipse parameters
        x0 = center[0]
        y0 = center[1]
        R_mean = np.mean(radial_range)
        # A = 1/R_mean**2
        # B = 0
        # C = 1/R_mean**2
        a = R_mean
        b = R_mean
        t = 0

        # Gaussian model parameters
        int_min = np.min(vals)
        int_max = np.max(vals)
        int0 = (int_max - int_min)/2
        int12 = (int_max - int_min)/2
        k_bg = int_min
        sigma0 = np.mean(radial_range)
        sigma1 = (radial_range[1] - radial_range[0])/4
        sigma2 = (radial_range[1] - radial_range[0])/4

        coefs = (
            x0,y0,
            a,b,t,
            int0,int12,k_bg,
            sigma0,sigma1,sigma2)
        lb = (
            0,0,
            radial_range[0],radial_range[0],-np.inf,
            0,0,0,
            1,1,1)
        ub = (
            im.shape[0],im.shape[1],
            radial_range[1],radial_range[1],np.inf,
            np.inf,np.inf,np.inf,
            np.inf,np.inf,np.inf)

    if show_fit_mask:
        # show image preview of fitting mask

        # Generate hybrid image for plotting
        if plot_log_scale:
            int_med = np.median(np.log(vals))
            int_std = np.sqrt(np.median((np.log(vals) - int_med)**2))
            int_range = (
                int_med + plot_int_scale[0]*int_std, 
                int_med + plot_int_scale[1]*int_std)
            im_plot = np.tile(
                np.clip(
                    (np.log(im[:,:,None]) - int_range[0]) / (int_range[1] - int_range[0]),
                    0,1),
                (1,1,3))

        else:
            int_med = np.median(vals)
            int_std = np.sqrt(np.median((vals - int_med)**2))
            int_range = (
                int_med + plot_int_scale[0]*int_std, 
                int_med + plot_int_scale[1]*int_std)
            im_plot = np.tile(np.clip(
                (im[:,:,None] - int_range[0]) / (int_range[1] - int_range[0]),
                0,1),(1,1,3))
        im_plot[:,:,0] *= 1-mask

        fig,ax = plt.subplots(figsize=figsize)
        ax.imshow(im_plot)

    else:
        # Perform elliptic fitting
        int_mean = np.mean(vals)
        coefs = curve_fit(
            amorphous_model, 
            basis, 
            vals / int_mean, 
            p0=coefs,
            xtol = 1e-12,
            bounds = (lb,ub),
        )[0]
        coefs[4] = np.mod(coefs[4],2*np.pi)
        coefs[5:8] *= int_mean
        # bounds=bounds

    if verbose:
        print('x0 = ' + str(np.round(coefs[0],3)) + ' px')
        print('y0 = ' + str(np.round(coefs[1],3)) + ' px')
        print('a  = ' + str(np.round(coefs[2],3)) + ' px')
        print('b  = ' + str(np.round(coefs[3],3)) + ' px')
        print('t  = ' + str(np.round(np.rad2deg(coefs[4]),3)) + ' deg')

    if plot_result and not show_fit_mask:
        plot_amorphous_ring(
            im = im,
            coefs = coefs,
            radial_range = radial_range,
            plot_log_scale = plot_log_scale,
            plot_int_scale = plot_int_scale,
            figsize = figsize,
            )

    # Return fit parameters
    if return_all_coefs:
        return coefs
    else:
        return coefs[:5]


def plot_amorphous_ring(
    im,
    coefs,
    radial_range = (0,np.inf),
    plot_log_scale = True,
    plot_int_scale = (-3,3),
    figsize = (8,8),
    ):
    """
    Fit an amorphous halo with a two-sided Gaussian model, plus a background 
    Gaussian function.

    Parameters
    --------
    im: np.array
        2D image array to perform fitting on
    coefs: np.array
        all fitting coefficients
    plot_log_scale: bool
        Plot logarithmic image intensities
    plot_int_scale: tuple of 2 values
        Min and max plotting range in standard deviations of image intensity
    figsize: tuple, list, np.array (optional)
        Figure size for plots
    return_all_coefs: bool
        Set to True to return the 11 parameter fit, rather than the 5 parameter ellipse
    
    Returns
    --------

    """

    # get needed coefs
    center = coefs[0:2]

    # coordinates
    xa,ya = np.meshgrid(
        np.arange(im.shape[0]),
        np.arange(im.shape[1]),
        indexing = 'ij',
        )

    # Make fitting mask
    ra2 = (xa - center[0])**2 + (ya - center[1])**2
    mask = np.logical_and(
        ra2 >= radial_range[0]**2,
        ra2 <= radial_range[1]**2,
        )
    vals = im[mask]
    basis = np.vstack((xa[mask],ya[mask]))

    # Generate resulting best fit image
    im_fit = np.reshape(amorphous_model(
        np.vstack((xa.ravel(),ya.ravel())),
        coefs),im.shape)

    # plotting arrays
    phi = np.linspace(0,2*np.pi,360)
    cp = np.cos(phi)
    sp = np.sin(phi)

    # plotting intensity range
    if plot_log_scale:
        int_med = np.median(np.log(vals))
        int_std = np.sqrt(np.median((np.log(vals) - int_med)**2))
        int_range = (
            int_med + plot_int_scale[0]*int_std, 
            int_med + plot_int_scale[1]*int_std)
        im_plot = np.tile(np.clip(
            (np.log(im[:,:,None]) - int_range[0]) / (int_range[1] - int_range[0]),
            0,1),(1,1,3))
    else:
        int_med = np.median(vals)
        int_std = np.sqrt(np.median((vals - int_med)**2))
        int_range = (
            int_med + plot_int_scale[0]*int_std, 
            int_med + plot_int_scale[1]*int_std)
        im_plot = np.clip(
            (im[:,:,None] - int_range[0]) / (int_range[1] - int_range[0]),
            0,1)
    # vals_mean = np.mean(vals)
    # vals_std = np.std(vals)
    # vmin = vals_mean - 

    # plotting
    fig,ax = plt.subplots(figsize=figsize)
    ax.imshow(
        im_plot,
        vmin = 0,
        vmax = 1,
        cmap = 'gray',
        )

    x0 = coefs[0]
    y0 = coefs[1]
    a = coefs[2]
    b = coefs[3]
    t = coefs[4]
    s1 = coefs[9]
    s2 = coefs[10]

    ax.plot(
        y0 + np.array((-1,1))*a*np.sin(t),
        x0 + np.array((-1,1))*a*np.cos(t),
        c = 'r',
        ) 
    ax.plot(
        y0 + np.array((-1,1))*b*np.cos(t),
        x0 + np.array((1,-1))*b*np.sin(t),
        c = 'r',
        linestyle = 'dashed',
        )        

    ax.plot(
        y0 + a*np.sin(t)*cp + b*np.cos(t)*sp,
        x0 + a*np.cos(t)*cp - b*np.sin(t)*sp,
        c = 'r',
        )
    scale = 1 - s1 / a
    ax.plot(
        y0 + scale*a*np.sin(t)*cp + scale*b*np.cos(t)*sp,
        x0 + scale*a*np.cos(t)*cp - scale*b*np.sin(t)*sp,
        c = 'r',
        linestyle='dashed',
        )
    scale = 1 + s2 / a
    ax.plot(
        y0 + scale*a*np.sin(t)*cp + scale*b*np.cos(t)*sp,
        x0 + scale*a*np.cos(t)*cp - scale*b*np.sin(t)*sp,
        c = 'r',
        linestyle='dashed',
        )
    ax.set_xlim((0,im.shape[1]-1))
    ax.set_ylim((im.shape[0]-1,0))



def amorphous_model(basis, *coefs):
    coefs = np.squeeze(np.array(coefs))

    x0 = coefs[0]
    y0 = coefs[1]
    a = coefs[2]
    b = coefs[3]
    t = coefs[4]
    # A = coefs[2]
    # B = coefs[3]
    # C = coefs[4]
    int0 = coefs[5]
    int12 = coefs[6]
    k_bg = coefs[7]
    sigma0 = coefs[8]
    sigma1 = coefs[9]
    sigma2 = coefs[10]

    x0 = basis[0,:] - x0
    y0 = basis[1,:] - y0
    x = np.cos(t)*x0 - (b/a)*np.sin(t)*y0
    y = np.sin(t)*x0 + (b/a)*np.cos(t)*y0

    r2 = x**2 + y**2
    dr = np.sqrt(r2) - b
    dr2 = dr**2
    sub = dr < 0

    int_model = k_bg + \
        int0*np.exp(r2/(-2*sigma0**2))
    int_model[sub] += int12*np.exp(dr2[sub]/(-2*sigma1**2))
    sub = np.logical_not(sub)
    int_model[sub] += int12*np.exp(dr2[sub]/(-2*sigma2**2))

    return int_model<|MERGE_RESOLUTION|>--- conflicted
+++ resolved
@@ -31,16 +31,12 @@
         (x,y) center coordinates for fitting mask. If not specified 
         by the user, we will assume the center coordinate is (im.shape-1)/2.
     radial_range: np.array
-<<<<<<< HEAD
         (radius_inner, radius_outer) radial range to perform fitting over.
         If not specified by the user, we will assume (im.shape[0]/4,im.shape[0]/2).
-=======
-        (radius_inner, radius_outer) radial range to perform fitting over
     coefs: np.array (optional)
         Array containing initial fitting coefficients for the amorphous fit.
     mask_dp: np.array
         Dark field mask for fitting, in addition to the radial range specified above.
->>>>>>> a7f433bb
     show_fit_mask: bool
         Set to true to preview the fitting mask and initial guess for the ellipse params
     verbose: bool
