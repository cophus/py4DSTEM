# Preprocessing functions
#
# These functions generally accept DataCube objects as arguments, and return a new, modified
# DataCube.
# Most of these functions are also included as DataCube class methods.  Thus
#       datacube = preprocess_function(datacube, *args)
# will be identical to
#       datacube.preprocess_function(*args)

import numpy as np
from ..utils import bin2D

### Editing datacube shape ###

<<<<<<< HEAD
=======
# @log
>>>>>>> 0eb3e004
def set_scan_shape(datacube,R_Nx,R_Ny):
    """
    Reshape the data given the real space scan shape.
    """
    try:
        datacube.data = datacube.data.reshape(datacube.R_N,datacube.Q_Nx,datacube.Q_Ny).reshape(R_Nx,R_Ny,datacube.Q_Nx,datacube.Q_Ny)
        datacube.R_Nx,datacube.R_Ny = R_Nx,R_Ny
        return datacube
    except ValueError:
        print("Can't reshape {} scan positions into a {}x{} array.".format(datacube.R_N, R_Nx, R_Ny))
        return datacube
    except AttributeError:
        print(f"Can't reshape {datacube.data.__class__.__name__} datacube.")
        return datacube

<<<<<<< HEAD
=======
# @log
>>>>>>> 0eb3e004
def swap_RQ(datacube):
    """
    Swaps real and reciprocal space coordinates, so that if
        datacube.data.shape = (Rx,Ry,Qx,Qy)
    Then
        swap_RQ(datacube).data.shape = (Qx,Qy,Rx,Ry)
    """
    datacube.data = np.transpose(datacube.data, axes=(2, 3, 0, 1))
    datacube.R_Nx, datacube.R_Ny, datacube.Q_Nx, datacube.Q_Ny = datacube.Q_Nx, datacube.Q_Ny, datacube.R_Nx, datacube.R_Ny
    return datacube

<<<<<<< HEAD
=======
# @log
>>>>>>> 0eb3e004
def swap_Rxy(datacube):
    """
    Swaps real space x and y coordinates, so that if
        datacube.data.shape = (Ry,Rx,Qx,Qy)
    Then
        swap_Rxy(datacube).data.shape = (Rx,Ry,Qx,Qy)
    """
    datacube.data = np.moveaxis(datacube.data, 1, 0)
    datacube.R_Nx, datacube.R_Ny = datacube.R_Ny, datacube.R_Nx
    return datacube

<<<<<<< HEAD
=======
# @log
>>>>>>> 0eb3e004
def swap_Qxy(datacube):
    """
    Swaps reciprocal space x and y coordinates, so that if
        datacube.data.shape = (Rx,Ry,Qy,Qx)
    Then
        swap_Qxy(datacube).data.shape = (Rx,Ry,Qx,Qy)
    """
    datacube.data = np.moveaxis(datacube.data, 3, 2)
    datacube.Q_Nx, datacube.Q_Ny = datacube.Q_Ny, datacube.Q_Nx
    return datacube


### Cropping and binning ###

<<<<<<< HEAD
=======
# @log
>>>>>>> 0eb3e004
def crop_data_diffraction(datacube,crop_Qx_min,crop_Qx_max,crop_Qy_min,crop_Qy_max):
    datacube.data = datacube.data[:,:,crop_Qx_min:crop_Qx_max,crop_Qy_min:crop_Qy_max]
    datacube.Q_Nx, datacube.Q_Ny = crop_Qx_max-crop_Qx_min, crop_Qy_max-crop_Qy_min
    return datacube

<<<<<<< HEAD
=======
# @log
>>>>>>> 0eb3e004
def crop_data_real(datacube,crop_Rx_min,crop_Rx_max,crop_Ry_min,crop_Ry_max):
    datacube.data = datacube.data[crop_Rx_min:crop_Rx_max,crop_Ry_min:crop_Ry_max,:,:]
    datacube.R_Nx, datacube.R_Ny = crop_Rx_max-crop_Rx_min, crop_Ry_max-crop_Ry_min
    datacube.R_N = datacube.R_Nx*datacube.R_Ny
    return datacube

<<<<<<< HEAD
=======
# @log
>>>>>>> 0eb3e004
def bin_data_diffraction(datacube, bin_factor):
    """
    Performs diffraction space binning of data by bin_factor.
    """
    if bin_factor <= 1:
        return datacube
    else:
        assert type(bin_factor) is int, "Error: binning factor {} is not an int.".format(bin_factor)
        R_Nx,R_Ny,Q_Nx,Q_Ny = datacube.R_Nx,datacube.R_Ny,datacube.Q_Nx,datacube.Q_Ny
        # Crop to make data binnable if necessary
        if ((Q_Nx%bin_factor == 0) and (Q_Ny%bin_factor == 0)):
            pass
        elif (Q_Nx%bin_factor == 0):
            datacube.data = datacube.data[:,:,:,:-(Q_Ny%bin_factor)]
        elif (Q_Ny%bin_factor == 0):
            datacube.data = datacube.data[:,:,:-(Q_Nx%bin_factor),:]
        else:
            datacube.data = datacube.data[:,:,:-(Q_Nx%bin_factor),:-(Q_Ny%bin_factor)]
        datacube.data = datacube.data.reshape(R_Nx,R_Ny,int(Q_Nx/bin_factor),bin_factor,int(Q_Ny/bin_factor),bin_factor).sum(axis=(3,5))
        datacube.R_Nx,datacube.R_Ny,datacube.Q_Nx,datacube.Q_Ny = datacube.data.shape
        return datacube

<<<<<<< HEAD
=======
# @log
>>>>>>> 0eb3e004
def bin_data_mmap(datacube, bin_factor):
    """
    Performs diffraction space binning of data by bin_factor.

    Note that this function casts data
    """
    assert type(bin_factor) is int, "Error: binning factor {} is not an int.".format(bin_factor)
    R_Nx,R_Ny,Q_Nx,Q_Ny = datacube.R_Nx,datacube.R_Ny,datacube.Q_Nx,datacube.Q_Ny

    data = np.zeros((datacube.R_Nx,datacube.R_Ny,datacube.Q_Nx//bin_factor,datacube.Q_Ny//bin_factor),dtype=np.float64)
    for Rx in range(datacube.R_Nx):
        for Ry in range(datacube.R_Ny):
            data[Rx,Ry,:,:] = bin2D(datacube.data[Rx,Ry,:,:],bin_factor,dtype=np.float64)

    datacube.data = data
    datacube.R_Nx,datacube.R_Ny,datacube.Q_Nx,datacube.Q_Ny = datacube.data.shape
    return datacube

<<<<<<< HEAD
=======
# @log
>>>>>>> 0eb3e004
def bin_data_real(datacube, bin_factor):
    """
    Performs diffraction space binning of data by bin_factor.
    """
    if bin_factor <= 1:
        return datacube
    else:
        assert type(bin_factor) is int, "Error: binning factor {} is not an int.".format(bin_factor)
        R_Nx,R_Ny,Q_Nx,Q_Ny = datacube.R_Nx,datacube.R_Ny,datacube.Q_Nx,datacube.Q_Ny
        # Crop to make data binnable if necessary
        if ((R_Nx%bin_factor == 0) and (R_Ny%bin_factor == 0)):
            pass
        elif (R_Nx%bin_factor == 0):
            datacube.data = datacube.data[:,:-(R_Ny%bin_factor),:,:]
        elif (R_Ny%bin_factor == 0):
            datacube.data = datacube.data[:-(R_Nx%bin_factor),:,:,:]
        else:
            datacube.data = datacube.data[:-(R_Nx%bin_factor),:-(R_Ny%bin_factor),:,:]
        datacube.data = datacube.data.reshape(int(R_Nx/bin_factor),bin_factor,int(R_Ny/bin_factor),bin_factor,Q_Nx,Q_Ny).sum(axis=(1,3))
        datacube.R_Nx,datacube.R_Ny,datacube.Q_Nx,datacube.Q_Ny = datacube.data.shape
        return datacube


<|MERGE_RESOLUTION|>--- conflicted
+++ resolved
@@ -12,10 +12,6 @@
 
 ### Editing datacube shape ###
 
-<<<<<<< HEAD
-=======
-# @log
->>>>>>> 0eb3e004
 def set_scan_shape(datacube,R_Nx,R_Ny):
     """
     Reshape the data given the real space scan shape.
@@ -31,10 +27,6 @@
         print(f"Can't reshape {datacube.data.__class__.__name__} datacube.")
         return datacube
 
-<<<<<<< HEAD
-=======
-# @log
->>>>>>> 0eb3e004
 def swap_RQ(datacube):
     """
     Swaps real and reciprocal space coordinates, so that if
@@ -46,10 +38,6 @@
     datacube.R_Nx, datacube.R_Ny, datacube.Q_Nx, datacube.Q_Ny = datacube.Q_Nx, datacube.Q_Ny, datacube.R_Nx, datacube.R_Ny
     return datacube
 
-<<<<<<< HEAD
-=======
-# @log
->>>>>>> 0eb3e004
 def swap_Rxy(datacube):
     """
     Swaps real space x and y coordinates, so that if
@@ -61,10 +49,6 @@
     datacube.R_Nx, datacube.R_Ny = datacube.R_Ny, datacube.R_Nx
     return datacube
 
-<<<<<<< HEAD
-=======
-# @log
->>>>>>> 0eb3e004
 def swap_Qxy(datacube):
     """
     Swaps reciprocal space x and y coordinates, so that if
@@ -79,29 +63,17 @@
 
 ### Cropping and binning ###
 
-<<<<<<< HEAD
-=======
-# @log
->>>>>>> 0eb3e004
 def crop_data_diffraction(datacube,crop_Qx_min,crop_Qx_max,crop_Qy_min,crop_Qy_max):
     datacube.data = datacube.data[:,:,crop_Qx_min:crop_Qx_max,crop_Qy_min:crop_Qy_max]
     datacube.Q_Nx, datacube.Q_Ny = crop_Qx_max-crop_Qx_min, crop_Qy_max-crop_Qy_min
     return datacube
 
-<<<<<<< HEAD
-=======
-# @log
->>>>>>> 0eb3e004
 def crop_data_real(datacube,crop_Rx_min,crop_Rx_max,crop_Ry_min,crop_Ry_max):
     datacube.data = datacube.data[crop_Rx_min:crop_Rx_max,crop_Ry_min:crop_Ry_max,:,:]
     datacube.R_Nx, datacube.R_Ny = crop_Rx_max-crop_Rx_min, crop_Ry_max-crop_Ry_min
     datacube.R_N = datacube.R_Nx*datacube.R_Ny
     return datacube
 
-<<<<<<< HEAD
-=======
-# @log
->>>>>>> 0eb3e004
 def bin_data_diffraction(datacube, bin_factor):
     """
     Performs diffraction space binning of data by bin_factor.
@@ -124,10 +96,6 @@
         datacube.R_Nx,datacube.R_Ny,datacube.Q_Nx,datacube.Q_Ny = datacube.data.shape
         return datacube
 
-<<<<<<< HEAD
-=======
-# @log
->>>>>>> 0eb3e004
 def bin_data_mmap(datacube, bin_factor):
     """
     Performs diffraction space binning of data by bin_factor.
@@ -146,10 +114,6 @@
     datacube.R_Nx,datacube.R_Ny,datacube.Q_Nx,datacube.Q_Ny = datacube.data.shape
     return datacube
 
-<<<<<<< HEAD
-=======
-# @log
->>>>>>> 0eb3e004
 def bin_data_real(datacube, bin_factor):
     """
     Performs diffraction space binning of data by bin_factor.
