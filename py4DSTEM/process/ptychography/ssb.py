import time
<<<<<<< HEAD

import sigpy as sp
from sigpy import config

from py4DSTEM.io import DataCube

if config.cupy_enabled:
    import cupy as cp

=======
from ...io import DataCube
import sigpy as cp
>>>>>>> 82a313c7
import torch as th
import numpy as np
from numpy.fft import fftfreq, fftshift

import torch.nn as nn

from py4DSTEM.process.ptychography.utils import cartesian_aberrations_single, fftshift_checkerboard, aperture3, \
    cartesian_aberrations, aperture_xp, single_sideband_kernel_cartesian

from py4DSTEM.process.utils import get_qx_qy_1d, electron_wavelength_angstrom

from tqdm import trange
import math as m
from math import sin, cos
import cmath as cm
from numba import cuda


class ZernikeProbeSingle(nn.Module):
    def __init__(self, q: th.Tensor, lam, fft_shifted=True):
        """
        Creates an aberration surface from aberration coefficients. The output can be used with error backpropgation for neural network training.

        Args:
            q (th.tensor): shape (2, MY, MX), contains qy and qx
            lam (float):
            fft_shifted (optional, bool): whether to apply a checkerboard to the aberration surface, so that the real-space probe is centered after ifft2. default: True
        """

        super(ZernikeProbeSingle, self).__init__()
        self.q = q
        self.lam = lam
        self.fft_shifted = fft_shifted

        if self.fft_shifted:
            cb = fftshift_checkerboard(self.q.shape[1] // 2, self.q.shape[2] // 2)
            self.cb = th.from_numpy(cb).float().to(q.device)

    def forward(self, C, A):
        """
        Given aberrations C and a condenser aperture A, returns an aberration surface on the coordinate grid given at initialization.

        Args:
            C (th.tensor, float): shape (12,) twelve cartesian aberration coefficients
            A (th.tensor, float): shape (MY, MX) array containing the condenser aperture, in fftshifted order (zero on the top left)
        Returns:
            (2D th.tensor, shape (MY, MX), complex) the probe in the aperture plane
        """
        chi = cartesian_aberrations_single(self.q[1], self.q[0], self.lam, C)
        Psi = th.exp(-1j * chi) * A.expand_as(chi)

        if self.fft_shifted:
            Psi = Psi * self.cb

        return Psi


def disk_overlap_function(Qx_all, Qy_all, Kx_all, Ky_all, aberrations, theta_rot, alpha, lam):
    """
    Create the disk-overlap function Gamma, given detector K-space coordinates (Kx_all, Ky_all),
    scan-space reciprocal coordinates (Qx_all, Qy_all),
    aberrations, STEM rotation theta_rot, beam convergence semi-angle alpha, and electron wavelength lam in Angstrom

    Args:
        Qx_all (th.tensor, float, 1D): Qx components
        Qy_all (th.tensor, float, 1D): Qy components
        Kx_all (th.tensor, float, 1D): Kx components
        Ky_all (th.tensor, float, 1D): Ky components
        aberrations (th.tensor, float, 1D): (12,) aberration coefficients
        aberrations (float): STEM rotation angle in rad
        alpha (float): convergence semi-angle in rad
        lam (float): wavelength in angstrom

    Returns:
        (2D th.tensor, shape (MY, MX), complex) the probe in the aperture plane
    """

    n_batch = Qx_all.shape[0]
    xp = sp.backend.get_array_module(aberrations)
    Gamma = xp.zeros((n_batch,) + (Ky_all.shape[0], Kx_all.shape[0]), dtype=xp.complex64)
    gs = Gamma.shape
    threadsperblock = 2 ** 8
    blockspergrid = m.ceil(np.prod(gs) / threadsperblock)
    strides = xp.array((np.array(Gamma.strides) / (Gamma.nbytes / Gamma.size)).astype(np.int))
    disk_overlap_kernel[blockspergrid, threadsperblock](Gamma, strides, Qx_all, Qy_all, Kx_all, Ky_all, aberrations,
                                                        theta_rot, alpha, lam)
    return Gamma


@cuda.jit
def disk_overlap_kernel(gamma, strides, Qx_all, Qy_all, Kx_all, Ky_all, aberrations, theta_rot, alpha, lam):
    """
    Kernel to create the disk-overlap function gamma, given detector K-space coordinates (Kx_all, Ky_all),
    scan-space reciprocal coordinates (Qx_all, Qy_all),
    aberrations, STEM rotation theta_rot, beam convergence semi-angle alpha, and electron wavelength lam in Angstrom

    Args:
        gamma (th.tensor, float, 4D): 4D tensor of disk overlap functions
        strides (th.tensor, float, 1D): strides of gamma
        Qx_all (th.tensor, float, 1D): Qx components
        Qy_all (th.tensor, float, 1D): Qy components
        Kx_all (th.tensor, float, 1D): Kx components
        Ky_all (th.tensor, float, 1D): Ky components
        aberrations (th.tensor, float, 1D): (12,) aberration coefficients
        theta_rot (float): STEM rotation angle in rad
        alpha (float): convergence semi-angle in rad
        lam (float): wavelength in angstrom

    Returns:
        no returns, results is in gamma
    """

    def aperture(qx, qy, lam, alpha_max):
        """
       Return a boolean whether (qx,qy) is within a sharp aperture given wavelength and convergence semi-angle

        Args:
            qx (float): Qx components
            qy (float, float, 1D): Qy components
            lam (float): wavelength in angstrom
            alpha_max (float): convergence semi-angle in rad

        Returns:
            bool, True if sqrt(qx**2 + qy**2) * lam < alpha_max
        """
        qx2 = qx ** 2
        qy2 = qy ** 2
        q = m.sqrt(qx2 + qy2)
        ktheta = m.asin(q * lam)
        return ktheta < alpha_max

    def chi3(qy, qx, lam, C):
        """
        Return the phase of the aberration function chi at (qx,qy), given aberrations C

        Args:
            qx (float): Qx components
            qy (float, float, 1D): Qy components
            lam (float): wavelength in angstrom
            C (array, 1D): shape (12,) convergence semi-angle in rad

        Returns:
            phase of the aberration function at (qx,qy)
        """

        u = qx * lam
        v = qy * lam
        u2 = u ** 2
        u3 = u ** 3
        u4 = u ** 4
        # u5 = u ** 5

        v2 = v ** 2
        v3 = v ** 3
        v4 = v ** 4
        # v5 = v ** 5

        chi = 0

        # r-2 = x-2 +y-2.
        chi += 1 / 2 * C[0] * (u2 + v2)  # r^2
        # r-2 cos(2*phi) = x"2 -y-2.
        # r-2 sin(2*phi) = 2*x*y.
        chi += 1 / 2 * (C[1] * (u2 - v2) + 2 * C[2] * u * v)  # r^2 cos(2 phi) + r^2 sin(2 phi)
        # r-3 cos(3*phi) = x-3 -3*x*y'2. r"3 sin(3*phi) = 3*y*x-2 -y-3.
        chi += 1 / 3 * (C[5] * (u3 - 3 * u * v2) + C[6] * (3 * u2 * v - v3))  # r^3 cos(3phi) + r^3 sin(3 phi)
        # r-3 cos(phi) = x-3 +x*y-2.
        # r-3 sin(phi) = y*x-2 +y-3.
        chi += 1 / 3 * (C[3] * (u3 + u * v2) + C[4] * (v3 + u2 * v))  # r^3 cos(phi) + r^3 sin(phi)
        # r-4 = x-4 +2*x-2*y-2 +y-4.
        chi += 1 / 4 * C[7] * (u4 + v4 + 2 * u2 * v2)  # r^4
        # r-4 cos(4*phi) = x-4 -6*x-2*y-2 +y-4.
        chi += 1 / 4 * C[10] * (u4 - 6 * u2 * v2 + v4)  # r^4 cos(4 phi)
        # r-4 sin(4*phi) = 4*x-3*y -4*x*y-3.
        chi += 1 / 4 * C[11] * (4 * u3 * v - 4 * u * v3)  # r^4 sin(4 phi)
        # r-4 cos(2*phi) = x-4 -y-4.
        chi += 1 / 4 * C[8] * (u4 - v4)
        # r-4 sin(2*phi) = 2*x-3*y +2*x*y-3.
        chi += 1 / 4 * C[9] * (2 * u3 * v + 2 * u * v3)
        # r-5 cos(phi) = x-5 +2*x-3*y-2 +x*y-4.
        # r-5 sin(phi) = y*x"4 +2*x-2*y-3 +y-5.
        # r-5 cos(3*phi) = x-5 -2*x-3*y-2 -3*x*y-4.
        # r-5 sin(3*phi) = 3*y*x-4 +2*x-2*y-3 -y-5.
        # r-5 cos(5*phi) = x-5 -10*x-3*y-2 +5*x*y-4.
        # r-5 sin(5*phi) = 5*y*x-4 -10*x-2*y-3 +y-5.

        chi *= 2 * np.pi / lam

        return chi

    gs = gamma.shape
    N = gs[0] * gs[1] * gs[2]
    n = cuda.blockIdx.x * cuda.blockDim.x + cuda.threadIdx.x
    j = n // strides[0]
    iky = (n - j * strides[0]) // strides[1]
    ikx = (n - (j * strides[0] + iky * strides[1])) // strides[2]

    if n < N:
        Qx = Qx_all[j]
        Qy = Qy_all[j]
        Kx = Kx_all[ikx]
        Ky = Ky_all[iky]

        Qx_rot = Qx * cos(theta_rot) - Qy * sin(theta_rot)
        Qy_rot = Qx * sin(theta_rot) + Qy * cos(theta_rot)

        Qx = Qx_rot
        Qy = Qy_rot

        chi = chi3(Ky, Kx, lam, aberrations)
        A = aperture(Ky, Kx, lam, alpha) * cm.exp(-1j * chi)
        chi = chi3(Ky + Qy, Kx + Qx, lam, aberrations)
        Ap = aperture(Ky + Qy, Kx + Qx, lam, alpha) * cm.exp(-1j * chi)
        chi = chi3(Ky - Qy, Kx - Qx, lam, aberrations)
        Am = aperture(Ky - Qy, Kx - Qx, lam, alpha) * cm.exp(-1j * chi)

        gamma[j, iky, ikx] = A.conjugate() * Am - A * Ap.conjugate()


def double_overlap_intensitities_in_range(G_max, thetas, Qx_max, Qy_max, Kx, Ky, aberrations, alpha_rad, lam):
    """
    Calculates the summed intensities of the double disk overlaps for an array of STEM rotation angles given in thetas.
    This function is useful for finding the STEM rotation from a finely scanned ptychography dataset.

    Args:
        G_max (th.tensor, float, 4D): 4D tensor of disk overlap functions
        thetas (th.tensor, float, 1D): STEM rotation angles in rad
        Qx_max (th.tensor, float, 1D): Qx components
        Qy_max (th.tensor, float, 1D): Qy components
        Kx (th.tensor, float, 1D): Kx components
        Ky (th.tensor, float, 1D): Ky components
        aberrations (th.tensor, float, 1D): (12,) aberration coefficients
        alpha_rad (float): convergence semi-angle in rad
        lam (float): wavelength in angstrom

    Returns:
        (array, 1D) sum over double overlap intensities at STEM rotations given in thetas
    """

    xp = sp.backend.get_array_module(G_max)
    intensities = np.zeros((len(thetas)))
    for i, theta_rot in enumerate(thetas):
        if th.cuda.is_available():
            Gamma = disk_overlap_function(Qx_max, Qy_max, Kx, Ky, aberrations, theta_rot, alpha_rad, lam)

        intensities[i] = xp.sum(xp.abs(G_max * Gamma.conj()))

    return intensities


def find_rotation_angle_with_double_disk_overlap(G, lam, dx, dscan, alpha_rad, mask=None, n_fit=6, ranges=[360, 30],
                                                 partitions=[144, 120], verbose=False, manual_frequencies=None,
                                                 aberrations=None):
    """
    Finds the best rotation angle by maximizing the double disk overlap intensity of the 4D dataset. Only valid
    for datasets where the scan step size is roughly on the same length scale as the illumination half-angle alp

    Args:
        G (th.tensor, float, 4D): (NY, NX, MY, MX) 4D tensor of disk overlap functions
        lam (float): wavelength in Angstrom
        dx (float, float): 1/(2 * k_max) real_space sampling determined from maximum sampled detector angle, in angstrom
        dscan (float, float): real-space sampling of the scan, in angstrom
        alpha_rad (float): convergence semi-angle in rad
        mask (th.tensor, float, 2D): (NY, NX) mask to apply to G
        n_fit (int): number of "trotters" to use for summation
        ranges (list): list of angle ranges in degrees to try and rotate the disk overlap function to, default [360, 30]
        partitions (list): list of numbers of partitions the range of angles should be split into, default [144,120]
        verbose (bool): optional, talk to me or not
        manual_frequencies (list of 2-tuples): optional, indices into (NY, NX) that pick out spatial frequencies at which the G-function has bragg-peaks/maxima
        aberrations (th.tensor, float, 1D): (12,) aberration coefficients

    Returns:
        tuple (max_ind, thetas, intensities) max_ind: index into thetas and intensities that gives the maximum intensity in the double overlap sum --> the best STEM rotation angle
    """
    ny, nx, nky, nkx = G.shape
    xp = sp.backend.get_array_module(G)

    Kx, Ky = get_qx_qy_1d([nkx, nky], dx, fft_shifted=True)
    Qx, Qy = get_qx_qy_1d([nx, ny], dscan, fft_shifted=False)

    Kx = xp.array(Kx, dtype=G[0, 0, 0, 0].real.dtype)
    Ky = xp.array(Ky, dtype=G[0, 0, 0, 0].real.dtype)
    Qx = xp.array(Qx, dtype=G[0, 0, 0, 0].real.dtype)
    Qy = xp.array(Qy, dtype=G[0, 0, 0, 0].real.dtype)

    if aberrations is None:
        aberrations = xp.zeros((12))

    if manual_frequencies is None:
        Gabs = xp.sum(xp.abs(G), (2, 3))
        if mask is not None:
            gg = Gabs * mask
            inds = xp.argsort((gg).ravel()).get()
        else:
            inds = xp.argsort(Gabs.ravel()).get()
        strongest_object_frequencies = np.unravel_index(inds[-1 - n_fit:-1], G.shape[:2])

        G_max = G[strongest_object_frequencies]
        Qy_max = Qy[strongest_object_frequencies[0]]
        Qx_max = Qx[strongest_object_frequencies[1]]
    else:
        strongest_object_frequencies = manual_frequencies
        G_max = G[strongest_object_frequencies]
        Qy_max = Qy[strongest_object_frequencies[0]]
        Qx_max = Qx[strongest_object_frequencies[1]]

    if verbose:
        print(f"strongest_object_frequencies: {strongest_object_frequencies}")

    best_angle = 0

    for j, (range, parts) in enumerate(zip(ranges, partitions)):
        thetas = np.linspace(best_angle - np.deg2rad(range / 2), best_angle + np.deg2rad(range / 2), parts)
        intensities = double_overlap_intensitities_in_range(G_max, thetas, Qx_max, Qy_max, Kx, Ky, aberrations,
                                                            alpha_rad, lam)

        sortind = np.argsort(intensities)
        max_ind0 = sortind[-1]
        max_ind1 = sortind[0]
        best_angle = thetas[max_ind0]

    max_ind = np.argsort(intensities)[-1]

    return max_ind, thetas, intensities


def weak_phase_reconstruction(dc: DataCube, aberrations=None, verbose=False, use_cuda=True):
    """
    Perform a ptychographic reconstruction of the datacube assuming a weak phase object.
    In the weak phase object approximation, the dataset in double Fourier-space
    coordinates can be described as [1]::

        G(r',\rho') = |A(r')|^2 \delta(\rho') + A(r')A*(r'+\rho')Ψ*(-\rho')+ A*(r')A(r'-\rho')Ψ(\rho')

    We solve this equation for Ψ*(\rho') in two different ways:

    1) collect all the signal in the bright-field by multiplying G with::

        A(r')A*(r'+\rho')+ A*(r')A(r'-\rho')[2]

    2) collect only the signal in the double-overlap region [1]

    References:
        * [1] Rodenburg, J. M., McCallum, B. C. & Nellist, P. D. Experimental tests on
          double-resolution coherent imaging via STEM. Ultramicroscopy 48, 304–314 (1993).
        * [2] Yang, H., Ercius, P., Nellist, P. D. & Ophus, C. Enhanced phase contrast
          transfer using ptychography combined with a pre-specimen phase plate in a
          scanning transmission electron microscope. Ultramicroscopy 171, 117–125 (2016).

    Args:
        dc: py4DSTEM datacube
        aberrations: optional array shape (12,), cartesian aberration coefficients
        verbose: optional bool, default: False
        use_cuda: optional bool, default: True

    Returns:
        (Psi_Rp, Psi_Rp_left_sb, Psi_Rp_right_sb)
        Psi_Rp is the result of method 1) and Psi_Rp_left_sb, Psi_Rp_right_sb are the results
        of method 2)
    """

    assert 'beam_energy' in dc.metadata.microscope, 'metadata.microscope dictionary missing key: beam_energy'
    assert 'convergence_semiangle_mrad' in dc.metadata.microscope, 'metadata.microscope dictionary missing key: convergence_semiangle_mrad'

    assert 'Q_pixel_size' in dc.metadata.calibration, 'metadata.calibration dictionary missing key: Q_pixel_size'
    assert 'R_pixel_size' in dc.metadata.calibration, 'metadata.calibration dictionary missing key: R_pixel_size'
    assert 'QR_rotation' in dc.metadata.calibration, 'metadata.calibration dictionary missing key: QR_rotation'
    assert 'QR_rotation_units' in dc.metadata.calibration, 'metadata.calibration dictionary missing key: QR_rotation_units'

    M = dc.data

    ny, nx, nky, nkx = M.shape

    E = dc.metadata.microscope['beam_energy']
    alpha_rad = dc.metadata.microscope['convergence_semiangle_mrad'] * 1e-3
    lam = electron_wavelength_angstrom(E)
    eps = 1e-3
    k_max = dc.metadata.calibration['Q_pixel_size']
    dxy = dc.metadata.calibration['R_pixel_size']
    theta = dc.metadata.calibration['QR_rotation']
    if dc.metadata.calibration['QR_rotation_units'] == 'deg':
        theta = np.deg2rad(theta)

    cuda_is_available = config.cupy_enabled

    if verbose:
        print(f"E               = {E}             eV")
        print(f"λ               = {lam * 1e2:2.2}   pm")
        print(f"dR              = {dxy}             Å")
        print(f"dK              = {k_max}           Å")
        print(f"scan       size = {[ny, nx]}")
        print(f"detector   size = {[nky, nkx]}")

    if cuda_is_available:
        M = cp.array(M, dtype=M.dtype)

    xp = sp.get_array_module(M)

    Kx, Ky = get_qx_qy_1d([nkx, nky], k_max, fft_shifted=True)
    Qx, Qy = get_qx_qy_1d([nx, ny], dxy, fft_shifted=False)

    Kx = Kx.astype(M.dtype)
    Ky = Ky.astype(M.dtype)
    Qx = Qx.astype(M.dtype)
    Qy = Qy.astype(M.dtype)

    ap = aperture3(Kx, Ky, lam, alpha_rad).astype(xp.float32)
    scale = 1  # math.sqrt(mean_intensity / aperture_intensity)
    ap *= scale

    start = time.perf_counter()

    G = xp.fft.fft2(M, axes=(0, 1), norm='ortho')
    end = time.perf_counter()
    print(f"FFT along scan coordinate took {end - start}s")

    if aberrations is None:
        aberrations = xp.zeros((12))

    Psi_Qp = xp.zeros((ny, nx), dtype=G.dtype)
    Psi_Qp_left_sb = xp.zeros((ny, nx), dtype=xp.complex64)
    Psi_Qp_right_sb = xp.zeros((ny, nx), dtype=xp.complex64)

    start = time.perf_counter()
    if cuda_is_available:
        threadsperblock = 2 ** 8
        blockspergrid = m.ceil(np.prod(G.shape) / threadsperblock)
        strides = cp.array((np.array(G.strides) / (G.nbytes / G.size)).astype(np.int))

        single_sideband_kernel_cartesian[blockspergrid, threadsperblock](G, strides, Qx, Qy, Kx, Ky, aberrations,
                                                                         theta, alpha_rad, Psi_Qp, Psi_Qp_left_sb,
                                                                         Psi_Qp_right_sb, eps, lam, scale)
    else:
        def get_qx_qy(M, dx, fft_shifted=False):
            qxa = fftfreq(M[0], dx[0])
            qya = fftfreq(M[1], dx[1])
            [qxn, qyn] = np.meshgrid(qxa, qya)
            if fft_shifted:
                qxn = fftshift(qxn)
                qyn = fftshift(qyn)
            return qxn, qyn

        Kx, Ky = get_qx_qy([nkx, nky], k_max, fft_shifted=True)
        # reciprocal in scanning space
        Qx, Qy = get_qx_qy([nx, ny], dxy)

        Kplus = np.sqrt((Kx + Qx[:, :, None, None]) ** 2 + (Ky + Qy[:, :, None, None]) ** 2)
        Kminus = np.sqrt((Kx - Qx[:, :, None, None]) ** 2 + (Ky - Qy[:, :, None, None]) ** 2)
        K = np.sqrt(Kx ** 2 + Ky ** 2)

        A_KplusQ = np.zeros_like(G)
        A_KminusQ = np.zeros_like(G)

        C = np.zeros((12))
        A = np.exp(1j * cartesian_aberrations(Kx, Ky, lam, C)) * aperture_xp(Kx, Ky, lam, alpha_rad, edge=0)

        print('Creating aperture overlap functions')
        for ix, qx in enumerate(Qx[0]):
            print(f"{ix} / {Qx[0].shape}")
            for iy, qy in enumerate(Qy[:, 0]):
                x = Kx + qx
                y = Ky + qy
                A_KplusQ[iy, ix] = np.exp(1j * cartesian_aberrations(x, y, lam, C)) * aperture_xp(x, y, lam, alpha_rad,
                                                                                                  edge=0)
                # A_KplusQ *= 1e4

                x = Kx - qx
                y = Ky - qy
                A_KminusQ[iy, ix] = np.exp(1j * cartesian_aberrations(x, y, lam, C)) * aperture_xp(x, y, lam, alpha_rad,
                                                                                                   edge=0)
                # A_KminusQ *= 1e4

        # [1] Equ. (4): Γ = A*(Kf)A(Kf-Qp) - A(Kf)A*(Kf+Qp)
        Gamma = A.conj() * A_KminusQ - A * A_KplusQ.conj()

        double_overlap1 = (Kplus < alpha_rad / lam) * (K < alpha_rad / lam) * (Kminus > alpha_rad / lam)
        double_overlap2 = (Kplus > alpha_rad / lam) * (K < alpha_rad / lam) * (Kminus < alpha_rad / lam)

        Psi_Qp = np.zeros((ny, nx), dtype=np.complex64)
        Psi_Qp_left_sb = np.zeros((ny, nx), dtype=np.complex64)
        Psi_Qp_right_sb = np.zeros((ny, nx), dtype=np.complex64)
        print(f"Now summing over K-space.")
        for y in trange(ny):
            for x in range(nx):
                Γ_abs = np.abs(Gamma[y, x])
                take = Γ_abs > eps
                Psi_Qp[y, x] = np.sum(G[y, x][take] * Gamma[y, x][take].conj())
                Psi_Qp_left_sb[y, x] = np.sum(G[y, x][double_overlap1[y, x]])
                Psi_Qp_right_sb[y, x] = np.sum(G[y, x][double_overlap2[y, x]])

                # direct beam at zero spatial frequency
                if x == 0 and y == 0:
                    Psi_Qp[y, x] = np.sum(np.abs(G[y, x]))
                    Psi_Qp_left_sb[y, x] = np.sum(np.abs(G[y, x]))
                    Psi_Qp_right_sb[y, x] = np.sum(np.abs(G[y, x]))

    end = time.perf_counter()
    print(f"SSB took {end - start}")

    Psi_Rp = xp.fft.ifft2(Psi_Qp, norm='ortho')
    Psi_Rp_left_sb = xp.fft.ifft2(Psi_Qp_left_sb, norm='ortho')
    Psi_Rp_right_sb = xp.fft.ifft2(Psi_Qp_right_sb, norm='ortho')

    if cuda_is_available:
        Psi_Rp = Psi_Rp.get()
        Psi_Rp_left_sb = Psi_Rp_left_sb.get()
        Psi_Rp_right_sb = Psi_Rp_right_sb.get()

    return Psi_Rp, Psi_Rp_left_sb, Psi_Rp_right_sb


def single_sideband_reconstruction(G, Qx_all, Qy_all, Kx_all, Ky_all, aberrations, theta_rot, alpha_rad,
                                   Psi_Qp, Psi_Qp_left_sb, Psi_Qp_right_sb, eps, lam):
    """
        Perform a ptychographic reconstruction directly from a provided G function:

            G(r',\rho') = |A(r')|^2 \delta(\rho') + A(r')A*(r'+\rho')Ψ*(-\rho')+ A*(r')A(r'-\rho')Ψ(\rho')

        We solve this equation for Ψ*(\rho') in two different ways:

        1) collect all the signal in the bright-field by multiplying G with::

            A(r')A*(r'+\rho')+ A*(r')A(r'-\rho')[2]

        2) collect only the signal in the double-overlap region [1]

        References:
            * [1] Rodenburg, J. M., McCallum, B. C. & Nellist, P. D. Experimental tests on
              double-resolution coherent imaging via STEM. Ultramicroscopy 48, 304–314 (1993).
            * [2] Yang, H., Ercius, P., Nellist, P. D. & Ophus, C. Enhanced phase contrast
              transfer using ptychography combined with a pre-specimen phase plate in a
              scanning transmission electron microscope. Ultramicroscopy 171, 117–125 (2016).

        Args:
            G (th.tensor, float, 4D): (NY, NX, MY, MX) 4D tensor of disk overlap functions, the datacube fourier-transformed along the scan dimensions
            Qx_all (th.tensor, float, 1D): Qx components
            Qy_all (th.tensor, float, 1D): Qy components
            Kx_all (th.tensor, float, 1D): Kx components
            Ky_all (th.tensor, float, 1D): Ky components
            aberrations (th.tensor, float, 1D): (12,) aberration coefficients
            theta_rot (float): convergence semi-angle in rad
            alpha_rad (float): convergence semi-angle in rad
            Psi_Qp (th.tensor, float, 2D): (NY, NX) storage tensor for the resulting exit wave
            Psi_Qp_left_sb (th.tensor, float, 2D): (NY, NX) storage tensor for the resulting exit wave, left sideband
            Psi_Qp_right_sb (th.tensor, float, 2D): (NY, NX) storage tensor for the resulting exit wave, right sideband
            eps (float): small value, typically 1e-3
            lam (float): wavelength in angstrom

        Returns:
            None
        """

    xp = sp.backend.get_array_module(G)
    threadsperblock = 2 ** 8
    blockspergrid = m.ceil(np.prod(G.shape) / threadsperblock)
    strides = xp.array((np.array(G.strides) / (G.nbytes / G.size)).astype(np.int))
    scale = 1
    single_sideband_kernel_cartesian[blockspergrid, threadsperblock](G, strides, Qx_all, Qy_all, Kx_all, Ky_all,
                                                                     aberrations,
                                                                     theta_rot, alpha_rad, Psi_Qp, Psi_Qp_left_sb,
                                                                     Psi_Qp_right_sb, eps, lam, scale)
    xp.cuda.Device(Psi_Qp.device).synchronize()<|MERGE_RESOLUTION|>--- conflicted
+++ resolved
@@ -1,5 +1,4 @@
 import time
-<<<<<<< HEAD
 
 import sigpy as sp
 from sigpy import config
@@ -8,11 +7,6 @@
 
 if config.cupy_enabled:
     import cupy as cp
-
-=======
-from ...io import DataCube
-import sigpy as cp
->>>>>>> 82a313c7
 import torch as th
 import numpy as np
 from numpy.fft import fftfreq, fftshift
