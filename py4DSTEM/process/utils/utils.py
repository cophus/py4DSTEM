# Defines utility functions used by other functions in the /process/ directory.

import numpy as np
from numpy.fft import fftfreq, fftshift
from scipy.ndimage import gaussian_filter
from scipy.spatial import Voronoi
import math as ma

from py4DSTEM.process.utils.multicorr import upsampled_correlation
from py4DSTEM.utils.tqdmnd import tqdmnd

try:
    from IPython.display import clear_output
except ImportError:
    def clear_output(wait=True):
        pass

<<<<<<< HEAD
=======
def radial_reduction(
    ar,
    x0,
    y0,
    binsize=1,
    fn=np.mean,
    coords = None):
    """
    Evaluate a reduction function on pixels within annular rings centered on (x0,y0),
    with a ring width of binsize.

    By default, returns the mean value of pixels within each annulus.
    Some other useful reductions include: np.sum, np.std, np.count, np.median, ...

    When running in a loop, pre-compute the pixel coordinates and pass them in
    for improved performance, like so:
        coords = np.mgrid[0:ar.shape[0],0:ar.shape[1]]
        radial_sums = radial_reduction(ar, x0,y0, coords=coords)
    """
    qx,qy = coords if coords else np.mgrid[0:ar.shape[0],0:ar.shape[1]]
    
    r = np.floor(np.hypot(qx-x0,qy-y0).ravel()/binsize).astype(np.int64) * binsize
    edges = np.cumsum(np.bincount(r)[::binsize])
    slices = [slice(0,edges[0])] + [ slice(edges[i], edges[i+1]) for i in range(len(edges)-1)]
    rargsort = np.argsort(r)
    sorted_ar = ar.ravel()[rargsort]
    reductions = np.array([fn(sorted_ar[s]) for s in slices])
    
    return reductions

def plot(img, title='Image', savePath=None, cmap='inferno', show=True, vmax=None,
                                                        figsize=(10, 10), scale=None):
    fig, ax = plt.subplots(figsize=figsize)
    im = ax.imshow(img, interpolation='nearest', cmap=plt.cm.get_cmap(cmap), vmax=vmax)
    divider = make_axes_locatable(ax)
    cax = divider.append_axes("right", size="5%", pad=0.05)
    plt.colorbar(im, cax=cax)
    ax.set_title(title)
    fontprops = fm.FontProperties(size=18)
    if scale is not None:
        scalebar = AnchoredSizeBar(ax.transData,
                                   scale[0], scale[1], 'lower right',
                                   pad=0.1,
                                   color='white',
                                   frameon=False,
                                   size_vertical=img.shape[0] / 40,
                                   fontproperties=fontprops)

        ax.add_artist(scalebar)
    ax.grid(False)
    if savePath is not None:
        fig.savefig(savePath + '.png', dpi=600)
        fig.savefig(savePath + '.eps', dpi=600)
    if show:
        plt.show()

>>>>>>> 5b36edea
def electron_wavelength_angstrom(E_eV):
    m = 9.109383 * 10 ** -31
    e = 1.602177 * 10 ** -19
    c = 299792458
    h = 6.62607 * 10 ** -34

    lam = h / ma.sqrt(2 * m * e * E_eV) / ma.sqrt(1 + e * E_eV / 2 / m / c ** 2) * 10 ** 10
    return lam


def sector_mask(shape, centre, radius, angle_range=(0, 360)):
    """
    Return a boolean mask for a circular sector. The start/stop angles in
    `angle_range` should be given in clockwise order.

    Args:
        shape: 2D shape of the mask
        centre: 2D center of the circular sector
        radius: radius of the circular mask
        angle_range: angular range of the circular mask
    """
    x, y = np.ogrid[:shape[0], :shape[1]]
    cx, cy = centre
    tmin, tmax = np.deg2rad(angle_range)

    # ensure stop angle > start angle
    if tmax < tmin:
        tmax += 2 * np.pi

    # convert cartesian --> polar coordinates
    r2 = (x - cx) * (x - cx) + (y - cy) * (y - cy)
    theta = np.arctan2(x - cx, y - cy) - tmin

    # wrap angles between 0 and 2*pi
    theta %= (2 * np.pi)

    # circular mask
    circmask = r2 <= radius * radius

    # print 'radius - ', radius

    # angular mask
    anglemask = theta < (tmax - tmin)

    return circmask * anglemask


def get_qx_qy_1d(M, dx=[1, 1], fft_shifted=False):
    """
    Generates 1D Fourier coordinates for a (Nx,Ny)-shaped 2D array.
    Specifying the dx argument sets a unit size.

    Args:
        M: (2,) shape of the returned array
        dx: (2,) tuple, pixel size
        fft_shifted: True if result should be fft_shifted to have the origin in the center of the array
    """

    qxa = fftfreq(M[0], dx[0])
    qya = fftfreq(M[1], dx[1])
    if fft_shifted:
        qxa = fftshift(qxa)
        qya = fftshift(qya)
    return qxa, qya


def make_Fourier_coords2D(Nx, Ny, pixelSize=1):
    """
    Generates Fourier coordinates for a (Nx,Ny)-shaped 2D array.
	Specifying the pixelSize argument sets a unit size.
	"""
    if hasattr(pixelSize, '__len__'):
        assert len(pixelSize) == 2, "pixelSize must either be a scalar or have length 2"
        pixelSize_x = pixelSize[0]
        pixelSize_y = pixelSize[1]
    else:
        pixelSize_x = pixelSize
        pixelSize_y = pixelSize

    qx = np.fft.fftfreq(Nx, pixelSize_x)
    qy = np.fft.fftfreq(Ny, pixelSize_y)
    qy, qx = np.meshgrid(qy, qx)
    return qx, qy


def get_shifted_ar(
    ar,
    xshift,
    yshift,
    periodic=True,
    bilinear=False,
    ):
    """
	Shifts array ar by the shift vector (xshift,yshift), using the either
    the Fourier shift theorem (i.e. with sinc interpolation), or bilinear
    resampling. Boundary conditions can be periodic or not.

    Args:
            ar (float): input array
            xshift (float): shift along axis 0 (x) in pixels
            yshift (float): shift along axis 1 (y) in pixels
            periodic (bool): flag for periodic boundary conditions
            bilinear (bool): flag for bilinear image shifts

        Returns:
            (array) the shifted array
    """

    # Apply image shift
    if bilinear is False:
        nx, ny = np.shape(ar)
        qx, qy = make_Fourier_coords2D(nx, ny, 1)
        nx, ny = float(nx), float(ny)

        w = np.exp(-(2j * np.pi) * ((yshift * qy) + (xshift * qx)))
        shifted_ar = np.real(np.fft.ifft2((np.fft.fft2(ar)) * w))

    else:
        xF = (np.floor(xshift)).astype(int)
        yF = (np.floor(yshift)).astype(int)
        wx = xshift - xF
        wy = yshift - yF

        shifted_ar = \
            np.roll(ar,(xF  ,yF  ),axis=(0,1)) * ((1-wx)*(1-wy)) + \
            np.roll(ar,(xF+1,yF  ),axis=(0,1)) * ((  wx)*(1-wy)) + \
            np.roll(ar,(xF  ,yF+1),axis=(0,1)) * ((1-wx)*(  wy)) + \
            np.roll(ar,(xF+1,yF+1),axis=(0,1)) * ((  wx)*(  wy))

    if periodic is False:
        # Rounded coordinates for boundaries
        xR = (np.round(xshift)).astype(int)
        yR = (np.round(yshift)).astype(int)

        if xR > 0:
            shifted_ar[0:xR,:] = 0
        elif xR < 0:
            shifted_ar[xR:,:] = 0
        if yR > 0:
            shifted_ar[:,0:yR] = 0
        elif yR < 0:
            shifted_ar[:,yR:] = 0

    return shifted_ar








def get_CoM(ar):
    """
    Finds and returns the center of mass of array ar.
    """
    nx, ny = np.shape(ar)
    ry, rx = np.meshgrid(np.arange(ny), np.arange(nx))
    tot_intens = np.sum(ar)
    xCoM = np.sum(rx * ar) / tot_intens
    yCoM = np.sum(ry * ar) / tot_intens
    return xCoM, yCoM




def get_maxima_1D(ar, sigma=0, minSpacing=0, minRelativeIntensity=0, relativeToPeak=0):
    """
    Finds the indices where 1D array ar is a local maximum.
    Optional parameters allow blurring the array and filtering the output;
    setting each to 0 (default) turns off these functions.

    Args:
        ar (1D array):
        sigma (number): gaussian blur std to apply to ar before finding maxima
        minSpacing (number): if two maxima are found within minSpacing, the dimmer one
            is removed
        minRelativeIntensity (number): maxima dimmer than minRelativeIntensity compared
            to the relativeToPeak'th brightest maximum are removed
        relativeToPeak (int): 0=brightest maximum. 1=next brightest, etc.

    Returns:
        (array of ints): An array of indices where ar is a local maximum, sorted by intensity.
    """
    assert len(ar.shape) == 1, "ar must be 1D"
    assert isinstance(relativeToPeak, (int, np.integer)), "relativeToPeak must be an int"
    if sigma > 0:
        ar = gaussian_filter(ar, sigma)

    # Get maxima and intensity arrays
    maxima_bool = np.logical_and((ar > np.roll(ar, -1)) , (ar >= np.roll(ar, +1)))
    x = np.arange(len(ar))[maxima_bool]
    intensity = ar[maxima_bool]

    # Sort by intensity
    temp_ar = np.array([(x, inten) for inten, x in sorted(zip(intensity, x), reverse=True)])
    x, intensity = temp_ar[:, 0], temp_ar[:, 1]

    # Remove points which are too close
    if minSpacing > 0:
        deletemask = np.zeros(len(x), dtype=bool)
        for i in range(len(x)):
            if not deletemask[i]:
                delete = np.abs(x[i] - x) < minSpacing
                delete[:i + 1] = False
                deletemask = deletemask | delete
        x = np.delete(x, deletemask.nonzero()[0])
        intensity = np.delete(intensity, deletemask.nonzero()[0])

    # Remove points which are too dim
    if minRelativeIntensity > 0:
        deletemask = intensity / intensity[relativeToPeak] < minRelativeIntensity
        x = np.delete(x, deletemask.nonzero()[0])
        intensity = np.delete(intensity, deletemask.nonzero()[0])

    return x.astype(int)


def linear_interpolation_1D(ar, x):
    """
    Calculates the 1D linear interpolation of array ar at position x using the two
    nearest elements.
    """
    x0, x1 = int(np.floor(x)), int(np.ceil(x))
    dx = x - x0
    return (1 - dx) * ar[x0] + dx * ar[x1]



def add_to_2D_array_from_floats(ar, x, y, I):
    """
    Adds the values I to array ar, distributing the value between the four pixels nearest
    (x,y) using linear interpolation.  Inputs (x,y,I) may be floats or arrays of floats.

    Note that if the same [x,y] coordinate appears more than once in the input array,
    only the *final* value of I at that coordinate will get added.
    """
    Nx, Ny = ar.shape
    x0, x1 = (np.floor(x)).astype(int), (np.ceil(x)).astype(int)
    y0, y1 = (np.floor(y)).astype(int), (np.ceil(y)).astype(int)
    mask = np.logical_and(np.logical_and(np.logical_and((x0>=0),(y0>=0)),(x1<Nx)),(y1<Ny))
    dx = x - x0
    dy = y - y0
    ar[x0[mask], y0[mask]] += (1 - dx[mask]) * (1 - dy[mask]) * I[mask]
    ar[x0[mask], y1[mask]] += (1 - dx[mask]) * (    dy[mask]) * I[mask]
    ar[x1[mask], y0[mask]] += (    dx[mask]) * (1 - dy[mask]) * I[mask]
    ar[x1[mask], y1[mask]] += (    dx[mask]) * (    dy[mask]) * I[mask]
    return ar

def bin2D(array, factor, dtype=np.float64):
    """
    Bin a 2D ndarray by binfactor.

    Args:
        array (2D numpy array):
        factor (int): the binning factor
        dtype (numpy dtype): datatype for binned array. default is numpy default for
            np.zeros()

    Returns:
        the binned array
    """
    x, y = array.shape
    binx, biny = x // factor, y // factor
    xx, yy = binx * factor, biny * factor

    # Make a binned array on the device
    binned_ar = np.zeros((binx, biny), dtype=dtype)
    array = array.astype(dtype)

    # Collect pixel sums into new bins
    for ix in range(factor):
        for iy in range(factor):
            binned_ar += array[0 + ix:xx + ix:factor, 0 + iy:yy + iy:factor]
    return binned_ar


def get_voronoi_vertices(voronoi, nx, ny, dist=10):
    """
    From a scipy.spatial.Voronoi instance, return a list of ndarrays, where each array
    is shape (N,2) and contains the (x,y) positions of the vertices of a voronoi region.

    The problem this function solves is that in a Voronoi instance, some vertices outside
    the field of view of the tesselated region are left unspecified; only the existence
    of a point beyond the field is referenced (which may or may not be 'at infinity').
    This function specifies all points, such that the vertices and edges of the
    tesselation may be directly laid over data.

    Args:
        voronoi (scipy.spatial.Voronoi): the voronoi tesselation
        nx (int): the x field-of-view of the tesselated region
        ny (int): the y field-of-view of the tesselated region
        dist (float, optional): place new vertices by extending new voronoi edges outside
            the frame by a distance of this factor times the distance of its known vertex
            from the frame edge

    Returns:
        (list of ndarrays of shape (N,2)): the (x,y) coords of the vertices of each
        voronoi region
    """
    assert isinstance(voronoi, Voronoi), "voronoi must be a scipy.spatial.Voronoi instance"

    vertex_list = []

    # Get info about ridges containing an unknown vertex.  Include:
    #   -the index of its known vertex, in voronoi.vertices, and
    #   -the indices of its regions, in voronoi.point_region
    edgeridge_vertices_and_points = []
    for i in range(len(voronoi.ridge_vertices)):
        ridge = voronoi.ridge_vertices[i]
        if -1 in ridge:
            edgeridge_vertices_and_points.append([max(ridge),
                                                  voronoi.ridge_points[i, 0],
                                                  voronoi.ridge_points[i, 1]])
    edgeridge_vertices_and_points = np.array(edgeridge_vertices_and_points)

    # Loop over all regions
    for index in range(len(voronoi.regions)):
        # Get the vertex indices
        vertex_indices = voronoi.regions[index]
        vertices = np.array([0, 0])
        # Loop over all vertices
        for i in range(len(vertex_indices)):
            index_current = vertex_indices[i]
            if index_current != -1:
                # For known vertices, just add to a running list
                vertices = np.vstack((vertices, voronoi.vertices[index_current]))
            else:
                # For unknown vertices, get the first vertex it connects to,
                # and the two voronoi points that this ridge divides
                index_prev = vertex_indices[(i - 1) % len(vertex_indices)]
                edgeridge_index = int(np.argwhere(edgeridge_vertices_and_points[:, 0] == index_prev))
                index_vert, region0, region1 = edgeridge_vertices_and_points[edgeridge_index, :]
                x, y = voronoi.vertices[index_vert]
                # Only add new points for unknown vertices if the known index it connects to
                # is inside the frame.  Add points by finding the line segment starting at
                # the known point which is perpendicular to the segment connecting the two
                # voronoi points, and extending that line segment outside the frame.
                if (x > 0) and (x < nx) and (y > 0) and (y < ny):
                    x_r0, y_r0 = voronoi.points[region0]
                    x_r1, y_r1 = voronoi.points[region1]
                    m = -(x_r1 - x_r0) / (y_r1 - y_r0)
                    # Choose the direction to extend the ridge
                    ts = np.array([-x, -y / m, nx - x, (ny - y) / m])
                    x_t = lambda t: x + t
                    y_t = lambda t: y + m * t
                    t = ts[np.argmin(np.hypot(x - x_t(ts), y - y_t(ts)))]
                    x_new, y_new = x_t(dist * t), y_t(dist * t)
                    vertices = np.vstack((vertices, np.array([x_new, y_new])))
                else:
                    # If handling unknown points connecting to points outside the frame is
                    # desired, add here
                    pass

                # Repeat for the second vertec the unknown vertex connects to
                index_next = vertex_indices[(i + 1) % len(vertex_indices)]
                edgeridge_index = int(np.argwhere(edgeridge_vertices_and_points[:, 0] == index_next))
                index_vert, region0, region1 = edgeridge_vertices_and_points[edgeridge_index, :]
                x, y = voronoi.vertices[index_vert]
                if (x > 0) and (x < nx) and (y > 0) and (y < ny):
                    x_r0, y_r0 = voronoi.points[region0]
                    x_r1, y_r1 = voronoi.points[region1]
                    m = -(x_r1 - x_r0) / (y_r1 - y_r0)
                    # Choose the direction to extend the ridge
                    ts = np.array([-x, -y / m, nx - x, (ny - y) / m])
                    x_t = lambda t: x + t
                    y_t = lambda t: y + m * t
                    t = ts[np.argmin(np.hypot(x - x_t(ts), y - y_t(ts)))]
                    x_new, y_new = x_t(dist * t), y_t(dist * t)
                    vertices = np.vstack((vertices, np.array([x_new, y_new])))
                else:
                    pass

        # Remove regions with insufficiently many vertices
        if len(vertices) < 4:
            vertices = np.array([])
        # Remove initial dummy point
        else:
            vertices = vertices[1:, :]
        # Update vertex list with this region's vertices
        vertex_list.append(vertices)

    return vertex_list

<<<<<<< HEAD
def ewpc_lambda(Q_Nx,Q_Ny):
    '''
    Returns a lambda for comuting the exit wave power cepstrum of a diffraction pattern
    using a Hanning window. This can be passed as the filter_function in the Bragg disk
    detection functions (with the probe an array of ones) to find the lattice vectors 
    by the EWPC method (but be careful as the lengths are now in realspace units!)
    See https://arxiv.org/abs/1911.00984
=======
def get_ewpc_filter_function(Q_Nx, Q_Ny):
    '''
    Returns a function for computing the exit wave power cepstrum of a diffraction
    pattern using a Hanning window. This can be passed as the filter_function in the
    Bragg disk detection functions (with the probe an array of ones) to find the lattice
    vectors by the EWPC method (but be careful as the lengths are now in realspace
    units!) See https://arxiv.org/abs/1911.00984
>>>>>>> 5b36edea
    '''
    h = np.hanning(Q_Nx)[:,np.newaxis] * np.hanning(Q_Ny)[np.newaxis,:]
    return lambda x: np.abs(np.fft.fftshift(np.fft.fft2(h*np.log(np.maximum(x,0.01)))))**2

<<<<<<< HEAD
# Deprecated make_Fourier_coords functions - these are identical to np.fft.fftfreq

# def make_Fourier_coords1D(N, pixelSize=1):
#    """
#    Generates Fourier coordinates for a 1D array of length N.
#	Specifying the pixelSize argument sets a unit size.
#    """
#    if N%2 == 0:
#        q = np.roll( np.arange(-N/2,N/2)/(N*pixelSize), int(N/2))
#    else:
#        q = np.roll( np.arange((1-N)/2,(N+1)/2)/(N*pixelSize), int((1-N)/2))
#    return q

# def make_Fourier_coords2D(Nx, Ny, pixelSize=1):
#    """
#    Generates Fourier coordinates for a (Nx,Ny)-shaped 2D array.
#	Specifying the pixelSize argument sets a unit size.
#	"""
#    qx = make_Fourier_coords1D(Nx,pixelSize)
#    qy = make_Fourier_coords1D(Ny,pixelSize)
#    qy,qx = np.meshgrid(qy,qx)
#    return qx,qy
=======


def fourier_resample(
    array,
    scale=None,
    output_size=None,
    force_nonnegative=False,
    bandlimit_nyquist=None,
    bandlimit_power=2,
    dtype=np.float32):
    """
    Resize a 2D array along any dimension, using Fourier interpolation / extrapolation.
    For 4D input arrays, only the final two axes can be resized.

    The scaling of the array can be specified by passing either `scale`, which sets
    the scaling factor along both axes to be scaled; or by passing `output_size`,
    which specifies the final dimensions of the scaled axes (and allows for different
    scaling along the x,y or kx,ky axes.)

    Args:
        array (2D/4D numpy array): Input array, or 4D stack of arrays, to be resized.
        scale (float): scalar value giving the scaling factor for all dimensions
        output_size (2-tuple of ints): two values giving either the (x,y) output size for 2D, or (kx,ky) for 4D
        force_nonnegative (bool): Force all outputs to be nonnegative, after filtering
        bandlimit_nyquist (float): Gaussian filter information limit in Nyquist units (0.5 max in both directions)
        bandlimit_power (float): Gaussian filter power law scaling (higher is sharper)
        dtype (numpy dtype): datatype for binned array. default is single precision float

    Returns:
        the resized array (2D/4D numpy array)
    """

    # Verify input is 2D or 4D
    if np.size(array.shape) != 2 and np.size(array.shape) != 4:
        raise Exception('Function does not support arrays with ' \
         + str(np.size(array.shape)) + ' dimensions')

    # Get input size from last 2 dimensions
    input__size = array.shape[-2:]


    if scale is not None:
        assert output_size is None, 'Cannot specify both a scaling factor and output size'
        assert np.size(scale) == 1, 'scale should be a single value'
        scale = np.asarray(scale)
        output_size = (input__size * scale).astype('intp')
    else:
        assert scale is None, 'Cannot specify both a scaling factor and output size'
        assert np.size(output_size) == 2, 'output_size must contain two values'
        output_size = np.asarray(output_size)

    scale_output = np.prod(output_size) / np.prod(input__size)


    if bandlimit_nyquist is not None:
        kx = np.fft.fftfreq(output_size[0])
        ky = np.fft.fftfreq(output_size[1])
        k2 = kx[:,None]**2 + ky[None,:]**2
        # Gaussian filter 
        k_filt = np.exp((k2**(bandlimit_power/2))/(-2*bandlimit_nyquist**bandlimit_power))


    # generate slices
    # named as {dimension}_{corner}_{in_/out},
    # where corner is ul, ur, ll, lr for {upper/lower}{left/right}

    # x slices
    if output_size[0] > input__size[0]:
        # x dimension increases
        x0 = int((input__size[0]+1)//2)
        x1 = int( input__size[0]   //2)

        x_ul_out = slice(0, x0)
        x_ul_in_ = slice(0, x0)

        x_ll_out = slice(0-x1+output_size[0], output_size[0])
        x_ll_in_ = slice(0-x1+input__size[0], input__size[0])

        x_ur_out = slice(0, x0)
        x_ur_in_ = slice(0, x0)

        x_lr_out = slice(0-x1+output_size[0], output_size[0])
        x_lr_in_ = slice(0-x1+input__size[0], input__size[0])

    elif output_size[0] < input__size[0]:
        # x dimension decreases
        x0 = int((output_size[0]+1)//2)
        x1 = int( output_size[0]   //2)

        x_ul_out = slice(0, x0)
        x_ul_in_ = slice(0, x0)

        x_ll_out = slice(0-x1+output_size[0], output_size[0])
        x_ll_in_ = slice(0-x1+input__size[0], input__size[0])

        x_ur_out = slice(0, x0)
        x_ur_in_ = slice(0, x0)

        x_lr_out = slice(0-x1+output_size[0], output_size[0])
        x_lr_in_ = slice(0-x1+input__size[0], input__size[0])

    else:
        # x dimension does not change
        x_ul_out = slice(None)
        x_ul_in_ = slice(None)

        x_ll_out = slice(None)
        x_ll_in_ = slice(None)

        x_ur_out = slice(None)
        x_ur_in_ = slice(None)

        x_lr_out = slice(None)
        x_lr_in_ = slice(None)

    #y slices
    if output_size[1] > input__size[1]:
        # y increases
        y0 = int((input__size[1]+1)//2)
        y1 = int( input__size[1]   //2)

        y_ul_out = slice(0, y0)
        y_ul_in_ = slice(0, y0)

        y_ll_out = slice(0, y0)
        y_ll_in_ = slice(0, y0)

        y_ur_out = slice(0-y1+output_size[1], output_size[1])
        y_ur_in_ = slice(0-y1+input__size[1], input__size[1])

        y_lr_out = slice(0-y1+output_size[1], output_size[1])
        y_lr_in_ = slice(0-y1+input__size[1], input__size[1])

    elif output_size[1] < input__size[1]:
        # y decreases
        y0 = int((output_size[1]+1)//2)
        y1 = int( output_size[1]   //2)

        y_ul_out = slice(0, y0)
        y_ul_in_ = slice(0, y0)

        y_ll_out = slice(0, y0)
        y_ll_in_ = slice(0, y0)

        y_ur_out = slice(0-y1+output_size[1], output_size[1])
        y_ur_in_ = slice(0-y1+input__size[1], input__size[1])

        y_lr_out = slice(0-y1+output_size[1], output_size[1])
        y_lr_in_ = slice(0-y1+input__size[1], input__size[1])

    else:
        # y dimension does not change
        y_ul_out = slice(None)
        y_ul_in_ = slice(None)

        y_ll_out = slice(None)
        y_ll_in_ = slice(None)

        y_ur_out = slice(None)
        y_ur_in_ = slice(None)

        y_lr_out = slice(None)
        y_lr_in_ = slice(None)

    if len(array.shape) == 2:
        # image array        
        array_resize = np.zeros(output_size, dtype=np.complex64)
        array_fft = np.fft.fft2(array)

        # copy each quadrant into the resize array
        array_resize[x_ul_out, y_ul_out] = array_fft[x_ul_in_, y_ul_in_]
        array_resize[x_ll_out, y_ll_out] = array_fft[x_ll_in_, y_ll_in_]
        array_resize[x_ur_out, y_ur_out] = array_fft[x_ur_in_, y_ur_in_]
        array_resize[x_lr_out, y_lr_out] = array_fft[x_lr_in_, y_lr_in_]

        # Band limit if needed
        if bandlimit_nyquist is not None:
            array_resize *= k_filt

        # Back to real space
        array_resize = np.real(np.fft.ifft2(array_resize)).astype(dtype)


    elif len(array.shape) == 4:
        # This case is the same as the 2D case, but loops over the probe index arrays

        # init arrays
        array_resize = np.zeros((*array.shape[:2], *output_size), dtype)
        array_fft = np.zeros(input__size, dtype=np.complex64)
        array_output = np.zeros(output_size, dtype=np.complex64)

        for (Rx,Ry) in tqdmnd(array.shape[0],array.shape[1],desc='Resampling 4D datacube',unit='DP',unit_scale=True):
            array_fft[:,:] = np.fft.fft2(array[Rx,Ry,:,:])
            array_output[:,:] = 0

            # copy each quadrant into the resize array
            array_output[x_ul_out,y_ul_out] = array_fft[x_ul_in_,y_ul_in_]
            array_output[x_ll_out,y_ll_out] = array_fft[x_ll_in_,y_ll_in_]
            array_output[x_ur_out,y_ur_out] = array_fft[x_ur_in_,y_ur_in_]
            array_output[x_lr_out,y_lr_out] = array_fft[x_lr_in_,y_lr_in_]

            # Band limit if needed
            if bandlimit_nyquist is not None:
                array_output *= k_filt

            # Back to real space
            array_resize[Rx,Ry,:,:] = np.real(np.fft.ifft2(array_output)).astype(dtype)

    # Enforce positivity if needed, after filtering
    if force_nonnegative:
        array_resize = np.maximum(array_resize,0)

    # Normalization
    array_resize = array_resize * scale_output

    return array_resize






#import matplotlib.pyplot as plt
#from mpl_toolkits.axes_grid1 import make_axes_locatable
#from mpl_toolkits.axes_grid1.anchored_artists import AnchoredSizeBar
#import matplotlib.font_manager as fm
#
#
#try:
#    from IPython.display import clear_output
#except ImportError:
#    def clear_output(wait=True):
#        pass
#
#def plot(img, title='Image', savePath=None, cmap='inferno', show=True, vmax=None,
#                                                        figsize=(10, 10), scale=None):
#    fig, ax = plt.subplots(figsize=figsize)
#    im = ax.imshow(img, interpolation='nearest', cmap=plt.cm.get_cmap(cmap), vmax=vmax)
#    divider = make_axes_locatable(ax)
#    cax = divider.append_axes("right", size="5%", pad=0.05)
#    plt.colorbar(im, cax=cax)
#    ax.set_title(title)
#    fontprops = fm.FontProperties(size=18)
#    if scale is not None:
#        scalebar = AnchoredSizeBar(ax.transData,
#                                   scale[0], scale[1], 'lower right',
#                                   pad=0.1,
#                                   color='white',
#                                   frameon=False,
#                                   size_vertical=img.shape[0] / 40,
#                                   fontproperties=fontprops)
#
#        ax.add_artist(scalebar)
#    ax.grid(False)
#    if savePath is not None:
#        fig.savefig(savePath + '.png', dpi=600)
#        fig.savefig(savePath + '.eps', dpi=600)
#    if show:
#        plt.show()





>>>>>>> 5b36edea
<|MERGE_RESOLUTION|>--- conflicted
+++ resolved
@@ -5,6 +5,10 @@
 from scipy.ndimage import gaussian_filter
 from scipy.spatial import Voronoi
 import math as ma
+import matplotlib.pyplot as plt
+from mpl_toolkits.axes_grid1 import make_axes_locatable
+from mpl_toolkits.axes_grid1.anchored_artists import AnchoredSizeBar
+import matplotlib.font_manager as fm
 
 from py4DSTEM.process.utils.multicorr import upsampled_correlation
 from py4DSTEM.utils.tqdmnd import tqdmnd
@@ -15,8 +19,6 @@
     def clear_output(wait=True):
         pass
 
-<<<<<<< HEAD
-=======
 def radial_reduction(
     ar,
     x0,
@@ -73,7 +75,6 @@
     if show:
         plt.show()
 
->>>>>>> 5b36edea
 def electron_wavelength_angstrom(E_eV):
     m = 9.109383 * 10 ** -31
     e = 1.602177 * 10 ** -19
@@ -458,15 +459,6 @@
 
     return vertex_list
 
-<<<<<<< HEAD
-def ewpc_lambda(Q_Nx,Q_Ny):
-    '''
-    Returns a lambda for comuting the exit wave power cepstrum of a diffraction pattern
-    using a Hanning window. This can be passed as the filter_function in the Bragg disk
-    detection functions (with the probe an array of ones) to find the lattice vectors 
-    by the EWPC method (but be careful as the lengths are now in realspace units!)
-    See https://arxiv.org/abs/1911.00984
-=======
 def get_ewpc_filter_function(Q_Nx, Q_Ny):
     '''
     Returns a function for computing the exit wave power cepstrum of a diffraction
@@ -474,35 +466,10 @@
     Bragg disk detection functions (with the probe an array of ones) to find the lattice
     vectors by the EWPC method (but be careful as the lengths are now in realspace
     units!) See https://arxiv.org/abs/1911.00984
->>>>>>> 5b36edea
     '''
     h = np.hanning(Q_Nx)[:,np.newaxis] * np.hanning(Q_Ny)[np.newaxis,:]
     return lambda x: np.abs(np.fft.fftshift(np.fft.fft2(h*np.log(np.maximum(x,0.01)))))**2
 
-<<<<<<< HEAD
-# Deprecated make_Fourier_coords functions - these are identical to np.fft.fftfreq
-
-# def make_Fourier_coords1D(N, pixelSize=1):
-#    """
-#    Generates Fourier coordinates for a 1D array of length N.
-#	Specifying the pixelSize argument sets a unit size.
-#    """
-#    if N%2 == 0:
-#        q = np.roll( np.arange(-N/2,N/2)/(N*pixelSize), int(N/2))
-#    else:
-#        q = np.roll( np.arange((1-N)/2,(N+1)/2)/(N*pixelSize), int((1-N)/2))
-#    return q
-
-# def make_Fourier_coords2D(Nx, Ny, pixelSize=1):
-#    """
-#    Generates Fourier coordinates for a (Nx,Ny)-shaped 2D array.
-#	Specifying the pixelSize argument sets a unit size.
-#	"""
-#    qx = make_Fourier_coords1D(Nx,pixelSize)
-#    qy = make_Fourier_coords1D(Ny,pixelSize)
-#    qy,qx = np.meshgrid(qy,qx)
-#    return qx,qy
-=======
 
 
 def fourier_resample(
@@ -767,4 +734,3 @@
 
 
 
->>>>>>> 5b36edea
