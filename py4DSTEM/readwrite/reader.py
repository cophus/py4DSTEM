# Reads 4D-STEM data

import h5py
import numpy as np
import hyperspy.api as hs
from ..process.datastructure import RawDataCube, DataCube
from ..process.datastructure import DiffractionSlice, RealSlice
from ..process.datastructure import PointList, PointListArray
from ..process.log import log


class FileBrowser(object):

    def __init__(self, filepath, rawdatacube=None):
        self.filepath = filepath
        self.is_py4DSTEM_file = is_py4DSTEM_file(self.filepath)
        if not self.is_py4DSTEM_file:
            print("Error: FileBrowser instance can't read {}, because it isn't recognized as a py4DSTEM file.".format(self.filepath))
        else:
            self.version = get_py4DSTEM_version(self.filepath)
            self.file = h5py.File(filepath, 'r')
            self.set_object_lookup_info()
            if rawdatacube is None:
                self.rawdatacube = RawDataCube(data=np.array([0]),R_Ny=1,R_Nx=1,Q_Ny=1,Q_Nx=1)
            else:
                assert isinstance(rawdatacube, RawDataCube)
                self.rawdatacube = rawdatacube
            #self.N_logentries = self.get_N_logentries()

    ###### Open/close methods ######

    def open(self):
        self.file = h5py.File(filepath, 'r')

    def close(self):
        if 'file' in self.__dict__.keys():
            self.file.close()

    ###### Query dataobject info #####

    def get_dataobject_info(self, index):
        """
        Returns a dictionary containing information about the object at index.
        Dict keys includes 'name', 'type', and 'index'.
        The following additional keys are object type dependent:
            RawDataCube, DataCube: 'shape'
            DiffractionSlice, RealSlice: 'depth', 'slices', 'shape'
            PointList: 'coordinates', 'length'
            PointListArray: 'coordinates', 'shape'
        """
        objecttype, objectindex = self.get_object_lookup_info(index)

        if objecttype == 'RawDataCube':
            name = 'rawdatacube'
            shape = self.file['4DSTEM_experiment']['rawdatacube']['datacube'].shape
            objectinfo = {'name':name, 'shape':shape, 'type':objecttype, 'index':index}
        elif objecttype == 'DataCube':
            name = list(self.file['4DSTEM_experiment']['processing']['datacubes'].keys())[objectindex]
            shape = self.file['4DSTEM_experiment']['processing']['datacubes'][name]['datacube'].shape
            objectinfo = {'name':name, 'shape':shape, 'type':objecttype, 'index':index}
        elif objecttype == 'DiffractionSlice':
            name = list(self.file['4DSTEM_experiment']['processing']['diffractionslices'].keys())[objectindex]
            depth = self.file['4DSTEM_experiment']['processing']['diffractionslices'][name].attrs['depth']
            slices = list(self.file['4DSTEM_experiment']['processing']['diffractionslices'][name].keys())
            slices.remove('dim1')
            slices.remove('dim2')
            shape = self.file['4DSTEM_experiment']['processing']['diffractionslices'][name][slices[0]].shape
            objectinfo = {'name':name, 'depth':depth, 'slices':slices, 'shape':shape, 'type':objecttype, 'index':index}
        elif objecttype == 'RealSlice':
            name = list(self.file['4DSTEM_experiment']['processing']['realslices'].keys())[objectindex]
            depth = self.file['4DSTEM_experiment']['processing']['realslices'][name].attrs['depth']
            slices = list(self.file['4DSTEM_experiment']['processing']['realslices'][name].keys())
            slices.remove('dim1')
            slices.remove('dim2')
            shape = self.file['4DSTEM_experiment']['processing']['realslices'][name][slices[0]].shape
            objectinfo = {'name':name, 'depth':depth, 'slices':slices, 'shape':shape, 'type':objecttype, 'index':index}
        elif objecttype == 'PointList':
            name = list(self.file['4DSTEM_experiment']['processing']['pointlists'].keys())[objectindex]
            coordinates = list(self.file['4DSTEM_experiment']['processing']['pointlists'][name].keys())
            length = self.file['4DSTEM_experiment']['processing']['pointlists'][name][coordinates[0]]['data'].shape[0]
            objectinfo = {'name':name, 'coordinates':coordinates, 'length':length, 'type':objecttype, 'index':index}
        elif objecttype == 'PointListArray':
            name = list(self.file['4DSTEM_experiment']['processing']['pointlistarrays'].keys())[objectindex]
            coordinates = list(self.file['4DSTEM_experiment']['processing']['pointlistarrays'][name]['0_0'].keys())
            i,j=0,0
            for key in list(self.file['4DSTEM_experiment']['processing']['pointlistarrays'][name].keys()):
                i0,j0 = int(key.split('_')[0]),int(key.split('_')[1])
                i,j = max(i0,i),max(j0,j)
            shape = (i+1,j+1)
            objectinfo = {'name':name, 'coordinates':coordinates, 'shape':shape, 'type':objecttype, 'index':index}
        else:
            print("Error: unknown dataobject type {}.".format(objecttype))
            objectinfo = {'name':'unsupported', 'type':'unsupported', 'index':index}
        return objectinfo

    ###### Display object info ######

    def show_dataobject(self, index):
        """
        Display the info about dataobject at index.
        Two verbosity levels are supported through the 'v' boolean.
        """
        info = self.get_dataobject_info(index)

        if info['type'] == 'RawDataCube':
            print("{:<8}: {:<50}".format('Type', info['type']))
            print("{:<8}: {:<50}".format('Name', info['name']))
            print("{:<8}: {:<50}".format('Shape', str(info['shape'])))
            print("{:<8}: {:<50}".format('Index', index))
        elif info['type'] == 'DataCube':
            print("{:<8}: {:<50}".format('Type', info['type']))
            print("{:<8}: {:<50}".format('Name', info['name']))
            print("{:<8}: {:<50}".format('Shape', str(info['shape'])))
            print("{:<8}: {:<50}".format('Index', index))
        elif info['type'] == 'DiffractionSlice':
            print("{:<8}: {:<50}".format('Type', info['type']))
            print("{:<8}: {:<50}".format('Name', info['name']))
            print("{:<8}: {:<50}".format('Depth', info['depth']))
            print("{:<8}: {:<50}".format('Slices', str(info['slices'])))
            print("{:<8}: {:<50}".format('Shape', str(info['shape'])))
            print("{:<8}: {:<50}".format('Index', index))
        elif info['type'] == 'RealSlice':
            print("{:<8}: {:<50}".format('Type', info['type']))
            print("{:<8}: {:<50}".format('Name', info['name']))
            print("{:<8}: {:<50}".format('Depth', info['depth']))
            print("{:<8}: {:<50}".format('Slices', str(info['slices'])))
            print("{:<8}: {:<50}".format('Shape', str(info['shape'])))
            print("{:<8}: {:<50}".format('Index', index))
        elif info['type'] == 'PointList':
            print("{:<8}: {:<50}".format('Type', info['type']))
            print("{:<8}: {:<50}".format('Name', info['name']))
            print("{:<8}: {:<50}".format('Length', str(info['length'])))
            print("{:<8}: {:<50}".format('Coords', str(info['coordinates'])))
            print("{:<8}: {:<50}".format('Index', index))
        elif info['type'] == 'PointListArray':
            print("{:<8}: {:<50}".format('Type', info['type']))
            print("{:<8}: {:<50}".format('Name', info['name']))
            print("{:<8}: {:<50}".format('Shape', str(info['shape'])))
            print("{:<8}: {:<50}".format('Coords', str(info['coordinates'])))
            print("{:<8}: {:<50}".format('Index', index))
        else:
            print("{:<8}: {:<50}".format('Type', info['type']))
            print("{:<8}: {:<50}".format('Name', info['name']))
            print("{:<8}: {:<50}".format('Index', index))

    def show_dataobjects(self, index=None, objecttype=None):
        if index is not None:
            self.show_dataobject(index)

        elif objecttype is not None:
            if objecttype == 'RawDataCube':
                self.show_rawdatacubes()
            elif objecttype == 'DataCube':
                self.show_datacubes()
            elif objecttype == 'DiffractionSlice':
                self.show_diffractionslices()
            elif objecttype == 'RealSlice':
                self.show_realslices()
            elif objecttype == 'PointList':
                self.show_pointlists()
            elif objecttype == 'PointListArray':
                self.show_pointlistarrays()
            else:
                print("Error: unknown objecttype {}.".format(objecttype))

        else:
            print("{:^8}{:^36}{:^20}".format('Index', 'Name', 'Type'))
            for index in range(self.N_dataobjects):
                info = self.get_dataobject_info(index)
                name = info['name']
                objecttype = info['type']
                print("{:^8}{:<36}{:<20}".format(index, name, objecttype))

    def show_rawdatacubes(self):
        if self.N_rawdatacubes == 0:
            print("No RawDataCubes present.")
        else:
            print("{:^8}{:^36}{:^20}".format('Index', 'Name', 'Shape'))
            for index in (self.dataobject_lookup_arr=='RawDataCube').nonzero()[0]:
                info = self.get_dataobject_info(index)
                name = info['name']
                shape = info['shape']
                print("{:^8}{:<36}{:^20}".format(index, name, str(shape)))

    def show_datacubes(self):
        if self.N_datacubes == 0:
            print("No DataCubes present.")
        else:
            print("{:^8}{:^36}{:^20}".format('Index', 'Name', 'Shape'))
            for index in (self.dataobject_lookup_arr=='DataCube').nonzero()[0]:
                info = self.get_dataobject_info(index)
                name = info['name']
                shape = info['shape']
                print("{:^8}{:<36}{:^20}".format(index, name, str(shape)))

    def show_diffractionslices(self):
        if self.N_diffractionslices == 0:
            print("No DiffractionSlices present.")
        else:
            print("{:^8}{:^36}{:^10}{:^20}".format('Index', 'Name', 'Depth', 'Shape'))
            for index in (self.dataobject_lookup_arr=='DiffractionSlice').nonzero()[0]:
                info = self.get_dataobject_info(index)
                name = info['name']
                depth = info['depth']
                shape = info['shape']
                print("{:^8}{:<36}{:^10}{:^20}".format(index, name, depth, str(shape)))

    def show_realslices(self):
        if self.N_realslices == 0:
            print("No RealSlices present.")
        else:
            print("{:^8}{:^36}{:^10}{:^20}".format('Index', 'Name', 'Depth', 'Shape'))
            for index in (self.dataobject_lookup_arr=='RealSlice').nonzero()[0]:
                info = self.get_dataobject_info(index)
                name = info['name']
                depth = info['depth']
                shape = info['shape']
                print("{:^8}{:<36}{:^10}{:^20}".format(index, name, depth, str(shape)))

    def show_pointlists(self):
        if self.N_pointlists == 0:
            print("No PointLists present.")
        else:
            print("{:^8}{:^36}{:^8}{:^24}".format('Index', 'Name', 'Length', 'Coordinates'))
            for index in (self.dataobject_lookup_arr=='PointList').nonzero()[0]:
                info = self.get_dataobject_info(index)
                name = info['name']
                length = info['length']
                coordinates = info['coordinates']
                print("{:^8}{:<36}{:^8}{:^24}".format(index, name, length, str(coordinates)))

    def show_pointlistarrays(self):
        if self.N_pointlistarrays == 0:
            print("No PointListArrays present.")
        else:
            print("{:^8}{:^36}{:^12}{:^24}".format('Index', 'Name', 'Shape', 'Coordinates'))
            for index in (self.dataobject_lookup_arr=='PointListArray').nonzero()[0]:
                info = self.get_dataobject_info(index)
                name = info['name']
                shape = info['shape']
                coordinates = info['coordinates']
                print("{:^8}{:<36}{:^8}{:^24}".format(index, name, shape, str(coordinates)))

    ###### Retrieve dataobjects ######

    def set_object_lookup_info(self):
        if len(self.file['4DSTEM_experiment']['rawdatacube'])==0:
            self.N_rawdatacubes = 0
        else:
            self.N_rawdatacubes = 1
        self.N_datacubes = len(self.file['4DSTEM_experiment']['processing']['datacubes'])
        self.N_diffractionslices = len(self.file['4DSTEM_experiment']['processing']['diffractionslices'])
        self.N_realslices = len(self.file['4DSTEM_experiment']['processing']['realslices'])
        self.N_pointlists = len(self.file['4DSTEM_experiment']['processing']['pointlists'])
        self.N_pointlistarrays = len(self.file['4DSTEM_experiment']['processing']['pointlistarrays'])
        self.N_dataobjects = np.sum([self.N_rawdatacubes, self.N_datacubes, self.N_diffractionslices, self.N_realslices, self.N_pointlists, self.N_pointlistarrays])

        self.dataobject_lookup_arr = []
        self.dataobject_lookup_arr += ['RawDataCube' for i in range(self.N_rawdatacubes)]
        self.dataobject_lookup_arr += ['DataCube' for i in range(self.N_datacubes)]
        self.dataobject_lookup_arr += ['DiffractionSlice' for i in range(self.N_diffractionslices)]
        self.dataobject_lookup_arr += ['RealSlice' for i in range(self.N_realslices)]
        self.dataobject_lookup_arr += ['PointList' for i in range(self.N_pointlists)]
        self.dataobject_lookup_arr += ['PointListArray' for i in range(self.N_pointlistarrays)]
        self.dataobject_lookup_arr = np.array(self.dataobject_lookup_arr)

    def get_object_lookup_info(self, index):
        objecttype = self.dataobject_lookup_arr[index]
        mask = (self.dataobject_lookup_arr == objecttype)
        objectindex = index - np.nonzero(mask)[0][0]

        return objecttype, objectindex

    def get_dataobject(self, index):
        """
        Instantiates a DataObject corresponding to the .h5 data pointed to by index.
        """
        objecttype, objectindex = self.get_object_lookup_info(index)
        info = self.get_dataobject_info(index)
        name = info['name']

        if objecttype == 'RawDataCube':
            shape = info['shape']
            self.rawdatacube.data4D = np.array(self.file['4DSTEM_experiment']['rawdatacube']['datacube'])
            R_Ny, R_Nx, Q_Ny, Q_Nx = shape
            self.rawdatacube.R_Ny = R_Ny
            self.rawdatacube.R_Nx = R_Nx
            self.rawdatacube.Q_Ny = Q_Ny
            self.rawdatacube.Q_Nx = Q_Nx
            self.rawdatacube.R_N = R_Ny*R_Nx
            dataobject = self.rawdatacube

        elif objecttype == 'DataCube':
            shape = info['shape']
            R_Ny, R_Nx, Q_Ny, Q_Nx = shape
            data = np.array(self.file['4DSTEM_experiment']['processing']['datacubes'][name]['datacube'])
            dataobject = DataCube(data=data, parentDataCube=self.rawdatacube, name=name)

        elif objecttype == 'DiffractionSlice':
            depth = info['depth']
            slices = info['slices']
            shape = info['shape']
            Q_Ny, Q_Nx = shape
            if depth==1:
                data = np.array(self.file['4DSTEM_experiment']['processing']['diffractionslices'][name][slices[0]])
            else:
                data = np.empty((depth, shape[0], shape[1]))
                for i in range(depth):
                    data[i,:,:] = np.array(self.file['4DSTEM_experiment']['processing']['diffractionslices'][name][slices[i]])
            dataobject = DiffractionSlice(data=data, parentDataCube=self.rawdatacube, slicelabels=slices, Q_Ny=Q_Ny, Q_Nx=Q_Nx, name=name)

        elif objecttype == 'RealSlice':
            depth = info['depth']
            slices = info['slices']
            shape = info['shape']
            R_Ny, R_Nx = shape
            if depth==1:
                data = np.array(self.file['4DSTEM_experiment']['processing']['realslices'][name][slices[0]])
            else:
                data = np.empty((depth, shape[0], shape[1]))
                for i in range(depth):
                    data[i,:,:] = np.array(self.file['4DSTEM_experiment']['processing']['realslices'][name][slices[i]])
            dataobject = RealSlice(data=data, parentDataCube=self.rawdatacube, slicelabels=slices, R_Ny=R_Ny, R_Nx=R_Nx, name=name)

        elif objecttype == 'PointList':
            coords = info['coordinates']
            length = info['length']
            coordinates = []
            data_dict = {}
            for coord in coords:
                dtype = type(self.file['4DSTEM_experiment']['processing']['pointlists'][name][coord]['data'][0])
                coordinates.append((coord, dtype))
                data_dict[coord] = np.array(self.file['4DSTEM_experiment']['processing']['pointlists'][name][coord]['data'])
            dataobject = PointList(coordinates=coordinates, parentDataCube=self.rawdatacube, name=name)
            for i in range(length):
                new_point = tuple([data_dict[coord][i] for coord in coords])
                dataobject.add_point(new_point)

        elif objecttype == 'PointListArray':
            shape = info['shape']
            coords = info['coordinates']
            coordinates = []
            for coord in coords:
                dtype = type(self.file['4DSTEM_experiment']['processing']['pointlistarrays'][name]['0_0'][coord]['data'][0])
                coordinates.append((coord, dtype))
            dataobject = PointListArray(coordinates=coordinates, parentDataCube=self.rawdatacube, shape=shape, name=name)
            for i in range(shape[0]):
                for j in range(shape[1]):
                    pointlist = dataobject.get_pointlist(i,j)
                    data_dict = {}
                    for coord in coords:
                        data_dict[coord] = np.array(self.file['4DSTEM_experiment']['processing']['pointlistarrays'][name]['{}_{}'.format(i,j)][coord]['data'])
                    for k in range(len(data_dict[coords[0]])):
                        new_point = tuple([data_dict[coord][k] for coord in coords])
                        pointlist.add_point(new_point)

        else:
            print("Unknown object type {}. Returning None.".format(objecttype))
            dataobject = None

        return dataobject

    def get_dataobjects(self, indices):
        objects = []
        for index in indices:
            objects.append(self.get_dataobject(index))
        return objects

    def get_rawdatacubes(self):
        objects = []
        for index in (self.dataobject_lookup_arr=='RawDataCube').nonzero()[0]:
            objects.append(self.get_dataobject(index))
        return objects

    def get_datacubes(self):
        objects = []
        for index in (self.dataobject_lookup_arr=='DataCube').nonzero()[0]:
            objects.append(self.get_dataobject(index))
        return objects

    def get_diffractionslices(self):
        objects = []
        for index in (self.dataobject_lookup_arr=='DiffractionSlice').nonzero()[0]:
            objects.append(self.get_dataobject(index))
        return objects

    def get_realslices(self):
        objects = []
        for index in (self.dataobject_lookup_arr=='RealSlice').nonzero()[0]:
            objects.append(self.get_dataobject(index))
        return objects

    def get_pointlists(self):
        objects = []
        for index in (self.dataobject_lookup_arr=='PointList').nonzero()[0]:
            objects.append(self.get_dataobject(index))
        return objects

    def get_pointlistarrays(self):
        objects = []
        for index in (self.dataobject_lookup_arr=='PointListArray').nonzero()[0]:
            objects.append(self.get_dataobject(index))
        return objects

    ###### Log display and querry ######

    def get_N_logentries(self):
        return

###################### END FileBrowser CLASS #######################



###################### File reading functions #######################

@log
def read(filename, load_behavior='all'):
    """
    Takes a filename as input.
    Outputs some dataobjects.

    For non-py4DSTEM files, the output is a rawdatacube.
    For py4DSTEM v0.1 files, the output is a rawdatacube.

    For py4DSTEM v0.2 files, which dataobjects are loaded is controlled by the optional input
    parameter load_behavior, as follows:
    load_behavior = 'all':
        load all dataobjects found in the file
    load_behavior = 'datacube':
        load a single datacube. If present, loads the rawdatacube, otherwise, loads the first
        processed datacube found.
    load_behavior = [0,1,5,8,...]:
        If load behavoir is a list of ints, loads the set of objects found at those indices in the
        a FileBrowser instantiated from filename.
    """
    browser = FileBrowser(filename)

    if not browser.is_py4DSTEM_file:
        print("{} is not a py4DSTEM file.  Reading with hyperspy...".format(filename))
        output = read_non_py4DSTEM_file(filename)

    else:
        print("{} is a py4DSTEM file, v{}.{}. Reading...".format(filename, browser.version[0], browser.version[1]))

        if browser.version == (0,1):
            output = read_version_0_1(browser)

        elif browser.version == (0,2):
            output = read_version_0_2(browser, load_behavior=load_behavior)

        else:
            print("Error. Unsupported py4DSTEM file version - v{}.{}. Returning None.".format(browser.version[0], browser.version[1]))
            output = None

    browser.close()
    browser = None

    return output

def read_non_py4DSTEM_file(filename):
    try:
        hyperspy_file = hs.load(filename)
        if len(hyperspy_file.data.shape)==3:
            R_N, Q_Ny, Q_Nx = hyperspy_file.data.shape
            R_Ny, R_Nx = R_N, 1
        elif len(hyperspy_file.data.shape)==4:
            R_Ny, R_Nx, Q_Ny, Q_Nx = hyperspy_file.data.shape
        else:
            print("Error: unexpected raw data shape of {}".format(hyperspy_file.data.shape))
            print("Returning None")
            return None
        return RawDataCube(data=hyperspy_file.data, R_Ny=R_Ny, R_Nx=R_Nx, Q_Ny=Q_Ny, Q_Nx=Q_Nx,
                            is_py4DSTEM_file=False,
                            original_metadata_shortlist=hyperspy_file.metadata,
                            original_metadata_all=hyperspy_file.original_metadata)
    except Exception as err:
        print("Failed to load", err)
        print("Returning None")
        return None

def read_version_0_1(browser):
    R_Ny,R_Nx,Q_Ny,Q_Nx = browser.file['4D-STEM_data']['datacube']['datacube'].shape
    rawdatacube = RawDataCube(data=browser.file['4D-STEM_data']['datacube']['datacube'].value,
                    R_Ny=R_Ny, R_Nx=R_Nx, Q_Ny=Q_Ny, Q_Nx=Q_Nx,
                    is_py4DSTEM_file=True, h5_file=browser.file)
    return rawdatacube

def read_version_0_2(browser, load_behavior='all'):
    """
    Which dataobjects are returned is controlled by the load_behavior optional parameter, as follows:

    load_behavior = 'all':
        load all dataobjects found in the file
    load_behavior = 'datacube':
        load a single datacube. If present, loads the rawdatacube, otherwise, loads the first
        processed datacube found.
    load_behavior = [0,1,5,8,...]:
        If load behavoir is a list of ints, loads the set of objects found at those indices in the
        a FileBrowser instantiated from filename.
    """
    if load_behavior == 'all':
        output = []
        for i in range(browser.N_dataobjects):
            output.append(browser.get_dataobject(i))

    elif load_behavior == 'datacube':
        try:
            output = browser.get_rawdatacubes()[0]
        except IndexError:
            try:
                output = browser.get_datacubes()[0]
            except IndexError:
                print("Error: no datacubes found. Returning None.")
                output = None

    elif isinstance(load_behavior, list):
        assert all([isinstance(x,int) for x in load_behavior]), "Error: when load_behavior is a list, all elements must be of type int."
        output = []
        for i in load_behavior:
            output.append(browser.get_dataobject(i))

    else:
        print("Error: unrecognized load_behavior {}. Must be 'all', 'datacube', or a list of ints.".format(load_behavior))

    return output

def read_datacube(filename):
    return read(filename, load_behavior="datacube")

def read_objects(filename, object_list):
    """
    Loads the set of objects found at the indices in object list in a FileBrowser instantiated from
    filename. object_list should be a list of ints.
    """
    return read(filename, load_behavior=object_list)







@log
def read_data(filename):
    """
    Takes a filename as input, and outputs a RawDataCube object.

    If filename is a .h5 file, read_data() checks if the file was written by py4DSTEM.  If it
    was, the metadata are read and saved directly.  Otherwise, the file is read with hyperspy,
    and metadata is scraped and saved from the hyperspy file.
    """
    print("Reading file {}...\n".format(filename))
    # Check if file was written by py4DSTEM
    try:
        h5_file = h5py.File(filename,'r')
        if is_py4DSTEM_file(h5_file):
            print("{} is a py4DSTEM HDF5 file.  Reading...".format(filename))
<<<<<<< HEAD
            version_major, version_minor = get_py4DSTEM_version(h5_file)
            print("File version is {}.{}".format(version_major, version_minor))
            if (version_major, version_minor) == (0,1):
                R_Ny,R_Nx,Q_Ny,Q_Nx = h5_file['4D-STEM_data']['datacube']['datacube'].shape
                datacube = DataCube(data=h5_file['4D-STEM_data']['datacube']['datacube'].value,
                                R_Ny=R_Ny,R_Nx=R_Nx,Q_Ny=Q_Ny,Q_Nx=Q_Nx,filename=filename,
                                is_py4DSTEM_file=True, h5_file=h5_file)
            elif (version_major, version_minor) == (0,2):
                R_Ny,R_Nx,Q_Ny,Q_Nx = h5_file['4DSTEM_experiment']['rawdatacube']['datacube'].shape
                datacube = DataCube(data=h5_file['4DSTEM_experiment']['rawdatacube']['datacube'].value,
                                R_Ny=R_Ny,R_Nx=R_Nx,Q_Ny=Q_Ny,Q_Nx=Q_Nx,filename=filename,
                                is_py4DSTEM_file=True, h5_file=h5_file)
            else:
                print("Error: unknown file version.")
=======
            R_Ny,R_Nx,Q_Ny,Q_Nx = h5_file['4DSTEM_experiment']['rawdatacube']['datacube'].shape
            rawdatacube = RawDataCube(data=h5_file['4DSTEM_experiment']['rawdatacube']['datacube'].value,
                            R_Ny=R_Ny, R_Nx=R_Nx, Q_Ny=Q_Ny, Q_Nx=Q_Nx,
                            is_py4DSTEM_file=True, h5_file=h5_file)
>>>>>>> 4c53859f
            h5_file.close()
            return rawdatacube
        else:
            h5_file.close()
    except IOError:
        pass

    # Use hyperspy
    print("{} is not a py4DSTEM file.  Reading with hyperspy...".format(filename))
    try:
        hyperspy_file = hs.load(filename)
        if len(hyperspy_file.data.shape)==3:
            R_N, Q_Ny, Q_Nx = hyperspy_file.data.shape
            R_Ny, R_Nx = R_N, 1
        elif len(hyperspy_file.data.shape)==4:
            R_Ny, R_Nx, Q_Ny, Q_Nx = hyperspy_file.data.shape
        else:
            print("Error: unexpected raw data shape of {}".format(hyperspy_file.data.shape))
            print("Initializing random datacube...")
            return RawDataCube(data=np.random.rand(100,512,512),
                            R_Ny=10,R_Nx=10,Q_Ny=512,Q_Nx=512,
                            is_py4DSTEM_file=False)
        return RawDataCube(data=hyperspy_file.data, R_Ny=R_Ny, R_Nx=R_Nx, Q_Ny=Q_Ny, Q_Nx=Q_Nx,
                            is_py4DSTEM_file=False,
                            original_metadata_shortlist=hyperspy_file.metadata,
                            original_metadata_all=hyperspy_file.original_metadata)
    except Exception as err:
        print("Failed to load", err)
        print("Initializing random datacube...")
        return RawDataCube(data=np.random.rand(100,512,512),R_Ny=10,R_Nx=10,Q_Ny=512,Q_Nx=512,
                           is_py4DSTEM_file=False)

@log
def read_data_v0_1(filename):
    """
    Takes a filename as input, and outputs a RawDataCube object.

<<<<<<< HEAD
def is_py4DSTEMfile(h5_file):
    if ('version_major' in h5_file.attrs) and ('version_minor' in h5_file.attrs) and (('4D-STEM_data' in h5_file.keys()) or ('4DSTEM_experiment' in h5_file.keys())):
        return True
    else:
        return False
=======
    If filename is a .h5 file, read_data() checks if the file was written by py4DSTEM.  If it
    was, the metadata are read and saved directly.  Otherwise, the file is read with hyperspy,
    and metadata is scraped and saved from the hyperspy file.
    """
    print("Reading file {}...\n".format(filename))
    # Check if file was written by py4DSTEM
    try:
        h5_file = h5py.File(filename,'r')
        if is_py4DSTEM_file(h5_file):
            print("{} is a py4DSTEM HDF5 file.  Reading...".format(filename))
            R_Ny,R_Nx,Q_Ny,Q_Nx = h5_file['4D-STEM_data']['datacube']['datacube'].shape
            rawdatacube = RawDataCube(data=h5_file['4D-STEM_data']['datacube']['datacube'].value,
                            R_Ny=R_Ny, R_Nx=R_Nx, Q_Ny=Q_Ny, Q_Nx=Q_Nx,
                            is_py4DSTEM_file=True, h5_file=h5_file, py4DSTEM_version=(0,1))
            h5_file.close()
            return rawdatacube
        else:
            h5_file.close()
    except IOError:
        pass

    # Use hyperspy
    print("{} is not a py4DSTEM file.  Reading with hyperspy...".format(filename))
    try:
        hyperspy_file = hs.load(filename)
        if len(hyperspy_file.data.shape)==3:
            R_N, Q_Ny, Q_Nx = hyperspy_file.data.shape
            R_Ny, R_Nx = R_N, 1
        elif len(hyperspy_file.data.shape)==4:
            R_Ny, R_Nx, Q_Ny, Q_Nx = hyperspy_file.data.shape
        else:
            print("Error: unexpected raw data shape of {}".format(hyperspy_file.data.shape))
            print("Initializing random datacube...")
            return RawDataCube(data=np.random.rand(100,512,512),
                            R_Ny=10,R_Nx=10,Q_Ny=512,Q_Nx=512,
                            is_py4DSTEM_file=False)
        return RawDataCube(data=hyperspy_file.data, R_Ny=R_Ny, R_Nx=R_Nx, Q_Ny=Q_Ny, Q_Nx=Q_Nx,
                            is_py4DSTEM_file=False,
                            original_metadata_shortlist=hyperspy_file.metadata,
                            original_metadata_all=hyperspy_file.original_metadata)
    except Exception as err:
        print("Failed to load", err)
        print("Initializing random datacube...")
        return RawDataCube(data=np.random.rand(100,512,512),R_Ny=10,R_Nx=10,Q_Ny=512,Q_Nx=512,
                           is_py4DSTEM_file=False)
>>>>>>> 4c53859f

def get_py4DSTEM_version(h5_file):
    version_major = h5_file.attrs['version_major']
    version_minor = h5_file.attrs['version_minor']
    return version_major, version_minor

def show_log(filename):
    """
    Takes a filename as input, determines if it was written by py4DSTEM, and if it was prints
    the file's log.
    """
    print("Reading log for file {}...\n".format(filename))
    # Check if file was written by py4DSTEM
    try:
        h5_file = h5py.File(filename,'r')
        if is_py4DSTEM_file(h5_file):
            try:
                log_group = h5_file['log']
                for i in range(len(log_group.keys())):
                    key = 'log_item_'+str(i)
                    show_log_item(i, log_group[key])
                h5_file.close()
            except KeyError:
                print("Log cannot be read - HDF5 file has no log group.")
                h5_file.close()
        else:
            h5_file.close()
    except IOError:
        print("Log cannot be read - file is not an HDF5 file.")

def show_log_item(index, log_item):
    time = log_item.attrs['time'].decode('utf-8')
    function = log_item.attrs['function'].decode('utf-8')
    version = log_item.attrs['version']

    print("*** Log index {}, at time {} ***".format(index, time))
    print("Function: \t{}".format(function))
    print("Inputs:")
    for key,value in log_item['inputs'].attrs.items():
        if type(value)==np.bytes_:
            print("\t\t{}\t{}".format(key,value.decode('utf-8')))
        else:
            print("\t\t{}\t{}".format(key,value))
    print("Version: \t{}\n".format(version))



################# Utility functions ################

def is_py4DSTEM_file(h5_file):
    """
    Accepts either a filepath or an open h5py File object. Returns true if the file was written by
    py4DSTEM.
    """
    if isinstance(h5_file, h5py._hl.files.File):
        if ('version_major' in h5_file.attrs) and ('version_minor' in h5_file.attrs) and (('4DSTEM_experiment' in h5_file.keys()) or ('4D-STEM_data' in h5_file.keys())):
            return True
        else:
            return False
    else:
        try:
            f = h5py.File(h5_file, 'r')
            result = is_py4DSTEM_file(f)
            f.close()
            return result
        except OSError:
            return False

def get_py4DSTEM_version(h5_file):
    """
    Accepts either a filepath or an open h5py File object. Returns true if the file was written by
    py4DSTEM.
    """
    if isinstance(h5_file, h5py._hl.files.File):
        version_major = h5_file.attrs['version_major']
        version_minor = h5_file.attrs['version_minor']
        return version_major, version_minor
    else:
        try:
            f = h5py.File(h5_file, 'r')
            result = get_py4DSTEM_version(f)
            f.close()
            return result
        except OSError:
            print("Error: file cannot be opened with h5py, and may not be in HDF5 format.")
            return (0,0)


####### For filestructure summary, see end of writer.py #######

<|MERGE_RESOLUTION|>--- conflicted
+++ resolved
@@ -555,27 +555,10 @@
         h5_file = h5py.File(filename,'r')
         if is_py4DSTEM_file(h5_file):
             print("{} is a py4DSTEM HDF5 file.  Reading...".format(filename))
-<<<<<<< HEAD
-            version_major, version_minor = get_py4DSTEM_version(h5_file)
-            print("File version is {}.{}".format(version_major, version_minor))
-            if (version_major, version_minor) == (0,1):
-                R_Ny,R_Nx,Q_Ny,Q_Nx = h5_file['4D-STEM_data']['datacube']['datacube'].shape
-                datacube = DataCube(data=h5_file['4D-STEM_data']['datacube']['datacube'].value,
-                                R_Ny=R_Ny,R_Nx=R_Nx,Q_Ny=Q_Ny,Q_Nx=Q_Nx,filename=filename,
-                                is_py4DSTEM_file=True, h5_file=h5_file)
-            elif (version_major, version_minor) == (0,2):
-                R_Ny,R_Nx,Q_Ny,Q_Nx = h5_file['4DSTEM_experiment']['rawdatacube']['datacube'].shape
-                datacube = DataCube(data=h5_file['4DSTEM_experiment']['rawdatacube']['datacube'].value,
-                                R_Ny=R_Ny,R_Nx=R_Nx,Q_Ny=Q_Ny,Q_Nx=Q_Nx,filename=filename,
-                                is_py4DSTEM_file=True, h5_file=h5_file)
-            else:
-                print("Error: unknown file version.")
-=======
             R_Ny,R_Nx,Q_Ny,Q_Nx = h5_file['4DSTEM_experiment']['rawdatacube']['datacube'].shape
             rawdatacube = RawDataCube(data=h5_file['4DSTEM_experiment']['rawdatacube']['datacube'].value,
                             R_Ny=R_Ny, R_Nx=R_Nx, Q_Ny=Q_Ny, Q_Nx=Q_Nx,
                             is_py4DSTEM_file=True, h5_file=h5_file)
->>>>>>> 4c53859f
             h5_file.close()
             return rawdatacube
         else:
@@ -613,13 +596,6 @@
     """
     Takes a filename as input, and outputs a RawDataCube object.
 
-<<<<<<< HEAD
-def is_py4DSTEMfile(h5_file):
-    if ('version_major' in h5_file.attrs) and ('version_minor' in h5_file.attrs) and (('4D-STEM_data' in h5_file.keys()) or ('4DSTEM_experiment' in h5_file.keys())):
-        return True
-    else:
-        return False
-=======
     If filename is a .h5 file, read_data() checks if the file was written by py4DSTEM.  If it
     was, the metadata are read and saved directly.  Otherwise, the file is read with hyperspy,
     and metadata is scraped and saved from the hyperspy file.
@@ -665,7 +641,6 @@
         print("Initializing random datacube...")
         return RawDataCube(data=np.random.rand(100,512,512),R_Ny=10,R_Nx=10,Q_Ny=512,Q_Nx=512,
                            is_py4DSTEM_file=False)
->>>>>>> 4c53859f
 
 def get_py4DSTEM_version(h5_file):
     version_major = h5_file.attrs['version_major']
