import warnings
from copy import copy
from math import log
from numbers import Number

import matplotlib.pyplot as plt
import numpy as np
from matplotlib.axes import Axes
from matplotlib.colors import is_color_like
from matplotlib.figure import Figure
from mpl_toolkits.axes_grid1.axes_divider import make_axes_locatable
from py4DSTEM.data import Calibration, DiffractionSlice, RealSlice
from py4DSTEM.visualize.overlay import (
    add_annuli,
    add_cartesian_grid,
    add_circles,
    add_ellipses,
    add_grid_overlay,
    add_points,
    add_polarelliptical_grid,
    add_rectangles,
    add_rtheta_grid,
    add_scalebar,
)


def show(
    ar,
    figsize=(5, 5),
    cmap="gray",
    scaling="none",
    intensity_range="ordered",
    clipvals=None,
    vmin=None,
    vmax=None,
    min=None,
    max=None,
    power=None,
    power_offset=True,
    combine_images=False,
    ticks=True,
    bordercolor=None,
    borderwidth=5,
    show_image=True,
    return_ar_scaled=False,
    return_intensity_range=False,
    returncax=False,
    returnfig=False,
    figax=None,
    hist=False,
    n_bins=256,
    mask=None,
    mask_color="k",
    mask_alpha=0.0,
    masked_intensity_range=False,
    rectangle=None,
    circle=None,
    annulus=None,
    ellipse=None,
    points=None,
    grid_overlay=None,
    cartesian_grid=None,
    polarelliptical_grid=None,
    rtheta_grid=None,
    scalebar=None,
    calibration=None,
    rx=None,
    ry=None,
    space="Q",
    pixelsize=None,
    pixelunits=None,
    x0=None,
    y0=None,
    a=None,
    e=None,
    theta=None,
    title=None,
    show_fft=False,
<<<<<<< HEAD
    **kwargs,
=======
    show_cbar=False,
    **kwargs
>>>>>>> c9335f36
):
    """
    General visualization function for 2D arrays.

    The simplest use of this function is::

        >>> show(ar)

    which will generate and display a matplotlib figure showing the 2D array ``ar``.
    Additional functionality includes:

        * scaling the image (log scaling, power law scaling)
        * displaying the image histogram
        * altering the histogram clip values
        * masking some subset of the image
        * setting the colormap
        * adding geometric overlays (e.g. points, circles, rectangles, annuli)
        * adding informational overlays (scalebars, coordinate grids, oriented axes or
          vectors)
        * further customization tools

    These are each discussed in turn below.

    Scaling:
        Setting the parameter ``scaling`` will scale the display image. Options are
        'none', 'auto', 'power', or 'log'.  If 'power' is specified, the parameter ``power`` must
        also be passed. The underlying data is not altered. Values less than or equal to
        zero are set to zero. If the image histogram is displayed using ``hist=True``,
        the scaled image histogram is shown.

        Examples::

            >>> show(ar,scaling='log')
            >>> show(ar,power=0.5)
            >>> show(ar,scaling='power',power=0.5,hist=True)

    Histogram:
        Setting the argument ``hist=True`` will display the image histogram, instead of
        the image. The displayed histogram will reflect any scaling requested. The number
        of bins can be set with ``n_bins``. The upper and lower clip values, indicating
        where the image display will be saturated, are shown with dashed lines.

    Intensity range:
        Controlling the lower and upper values at which the display image will be
        saturated is accomplished with the ``intensity_range`` parameter, or its
        (soon deprecated) alias ``clipvals``, in combination with ``vmin``,
        and ``vmax``.  The method by which the upper and lower clip values
        are determined is controlled by ``intensity_range``, and must be a string in
        ('None','ordered','minmax','absolute','std','centered'). See the argument
        description for ``intensity_range`` for a description of the behavior for each.
        The clip values can be returned with the ``return_intensity_range`` parameter.

    Masking:
        If a numpy masked array is passed to show, the function will automatically
        mask the appropriate pixels. Alternatively, a boolean array of the same shape as
        the data array may be passed to the ``mask`` argument, and these pixels will be
        masked.  Masked pixels are displayed as a single uniform color, black by default,
        and which can be specified with the ``mask_color`` argument.  Masked pixels
        are excluded when displaying the histogram or computing clip values. The mask
        can also be blended with the hidden data by setting the ``mask_alpha`` argument.

    Overlays (geometric):
        The function natively supports overlaying points, circles, rectangles, annuli,
        and ellipses. Each is invoked by passing a dictionary to the appropriate input
        variable specifying the geometry and features of the requested overlay. For
        example:

            >>> show(ar, rectangle={'lims':(10,20,10,20),'color':'r'})

        will overlay a single red square, and

            >>> show(ar, annulus={'center':[(28,68),(92,160)],
                                  'radii':[(16,24),(12,36)],
                                  'fill':True,
                                  'alpha':[0.9,0.3],
                                  'color':['r',(0,1,1,1)]})

        will overlay two annuli with two different centers, radii, colors, and
        transparencies. For a description of the accepted dictionary parameters
        for each type of overlay, see the visualize functions add_*, where
        * = ('rectangle','circle','annulus','ellipse','points'). (These docstrings
        are under construction!)

    Overlays (informational):
        Informational overlays supported by this function include coordinate axes
        (cartesian, polar-elliptical, or r-theta) and scalebars.  These are added
        by passing the appropriate input argument a dictionary of the desired
        parameters, as with geometric overlays. However, there are two key differences
        between these overlays and the geometric overlays.  First, informational
        overlays (coordinate systems and scalebars) require information about the
        plot - e.g. the position of the origin, the pixel sizes, the pixel units,
        any elliptical distortions, etc.  The easiest way to pass this information
        is by pass a Calibration object containing this info to ``show`` as the
        keyword ``calibration``. Second, once the coordinate information has been
        passed, informational overlays can autoselect their own parameters, thus simply
        passing an empty dict to one of these parameters will add that overlay.

        For example:

            >>> show(dp, scalebar={}, calibration=calibration)

        will display the diffraction pattern ``dp`` with a scalebar overlaid in the
        bottom left corner given the pixel size and units described in ``calibration``,
        and

            >>> show(dp, calibration=calibration, scalebar={'length':0.5,'width':2,
                                                       'position':'ul','label':True'})

        will display a more customized scalebar.

        When overlaying coordinate grids, it is important to note that some relevant
        parameters, e.g. the position of the origin, may change by scan position.
        In these cases, the parameters ``rx``,``ry`` must also be passed to ``show``,
        to tell the ``Calibration`` object where to look for the relevant parameters.
        For example:

            >>> show(dp, cartesian_grid={}, calibration=calibration, rx=2,ry=5)

        will overlay a cartesian coordinate grid on the diffraction pattern at scan
        position (2,5). Adding

            >>> show(dp, calibration=calibration, rx=2, ry=5, cartesian_grid={'label':True,
                        'alpha':0.7,'color':'r'})

        will customize the appearance of the grid further. And

            >>> show(im, calibration=calibration, cartesian_grid={}, space='R')

        displays a cartesian grid over a real space image.  For more details, see the
        documentation for the visualize functions add_*, where * = ('scalebar',
        'cartesian_grid', 'polarelliptical_grid', 'rtheta_grid'). (Under construction!)

    Further customization:
        Most parameters accepted by a matplotlib axis will be accepted by ``show``.
        Pass a valid matplotlib colormap or a known string indicating a colormap
        as the argument ``cmap`` to specify the colormap.  Pass ``figsize`` to
        specify the figure size.  Etc.

        Further customization can be accomplished by either (1) returning the figure
        generated by show and then manipulating it using the normal matplotlib
        functions, or (2) generating a matplotlib Figure with Axes any way you like
        (e.g. with ``plt.subplots``) and then using this function to plot inside a
        single one of the Axes of your choice.

        Option (1) is accomplished by simply passing this function ``returnfig=True``.
        Thus:

            >>> fig,ax = show(ar, returnfig=True)

        will now give you direct access to the figure and axes to continue to alter.
        Option (2) is accomplished by passing an existing figure and axis to ``show``
        as a 2-tuple to the ``figax`` argument. Thus:

            >>> fig,(ax1,ax2) = plt.subplots(1,2)
            >>> show(ar, figax=(fig,ax1))
            >>> show(ar, figax=(fig,ax2), hist=True)

        will generate a 2-axis figure, and then plot the array ``ar`` as an image on
        the left, while plotting its histogram on the right.


    Args:
        ar (2D array or a list of 2D arrays): the data to plot. Normally this
            is a 2D array of the data.  If a list of 2D arrays is passed, plots
            a corresponding grid of images.
        figsize (2-tuple): size of the plot
        cmap (colormap): any matplotlib cmap; default is gray
        scaling (str): selects a scaling scheme for the intensity values. Default is
            none. Accepted values:
                * 'none': do not scale intensity values
                * 'full': fill entire color range with sorted intensity values
                * 'power': power law scaling
                * 'log': values where ar<=0 are set to 0
        intensity_range (str): method for setting clipvalues (min and max intensities).
                        The original name "clipvals" is now deprecated.
                        Default is 'ordered'. Accepted values:
                * 'ordered': vmin/vmax are set to fractions of the
                  distribution of pixel values in the array, e.g. vmin=0.02
                  will set the minumum display value to saturate the lower 2% of pixels
                * 'minmax': The vmin/vmax values are np.min(ar)/np.max(r)
                * 'absolute': The vmin/vmax values are set to the values of
                  the vmin,vmax arguments received by this function
                * 'std': The vmin/vmax values are ``np.median(ar) -/+ N*np.std(ar)``, and
                   N is this functions min,max vals.
                * 'centered': The vmin/vmax values are set to ``c -/+ m``, where by default
                  'c' is zero and m is the max(abs(ar-c), or the two params can be user
                  specified using the kwargs vmin/vmax -> c/m.
        vmin (number): min intensity, behavior depends on clipvals
        vmax (number): max intensity, behavior depends on clipvals
        min,max: alias' for vmin,vmax, throws deprecation warning
        power (number): specifies the scaling power
        power_offset (bool): If true, image has min value subtracted before power scaling
        ticks (bool):  Turn outer tick marks on or off
        bordercolor (color or None): if not None, add a border of this color.
            The color can be anything matplotlib recognizes as a color.
        borderwidth (number):
        returnfig (bool): if True, the function returns the tuple (figure,axis)
        figax (None or 2-tuple): controls which matplotlib Axes object draws the image.
            If None, generates a new figure with a single Axes instance. Otherwise, ax
            must be a 2-tuple containing the matplotlib class instances (Figure,Axes),
            with ar then plotted in the specified Axes instance.
        hist (bool): if True, instead of plotting a 2D image in ax, plots a histogram of
            the intensity values of ar, after any scaling this function has performed.
            Plots the clipvals as dashed vertical lines
        n_bins (int): number of hist bins
        mask (None or boolean array): if not None, must have the same shape as 'ar'.
            Wherever mask==True, plot the pixel normally, and where ``mask==False``,
            pixel values are set to mask_color. If hist==True, ignore these values in the
            histogram. If ``mask_alpha`` is specified, the mask is blended with the array
            underneath, with 0 yielding an opaque mask and 1 yielding a fully transparent
            mask. If ``mask_color`` is set to ``'empty'`` instead of a matplotlib.color,
            nothing is done to pixels where ``mask==False``, allowing overlaying multiple
            arrays in different regions of an image by invoking the ``figax` kwarg over
            multiple calls to show
        mask_color (color): see 'mask'
        mask_alpha (float): see 'mask'
        masked_intensity_range (bool): controls if masked pixel values are included when
            determining the display value range; False indicates that all pixel values
            will be used to determine the intensity range, True indicates only unmasked
            pixels will be used
        scalebar (None or dict or Bool): if None, and a DiffractionSlice or RealSlice
            with calibrations is passed, adds a scalebar.  If scalebar is not displaying the proper
            calibration, check .calibration pixel_size and pixel_units. If None and an array is passed,
            does not add a scalebar.  If a dict is passed, it is propagated to the add_scalebar function
            which will attempt to use it to overlay a scalebar. If True, uses calibraiton or pixelsize/pixelunits
            for scalebar. If False, no scalebar is added.
        show_fft (bool): if True, plots 2D-fft of array
        show_cbar (bool) : if True, adds cbar
        **kwargs: any keywords accepted by matplotlib's ax.matshow()

    Returns:
        if returnfig==False (default), the figure is plotted and nothing is returned.
        if returnfig==True, return the figure and the axis.
    """
    if scalebar == True:
        scalebar = {}

    # Alias dep
    if min is not None:
        vmin = min
    if max is not None:
        vmax = max
    if min is not None or max is not None:
        warnings.warn(
            "Warning, min/max are deprecated and will not be supported in a future version. Use vmin/vmax instead."
        )
    if clipvals is not None:
        warnings.warn(
            "Warning, clipvals is deprecated and will not be supported in a future version. Use intensity_range instead."
        )
        if intensity_range is None:
            intensity_range = clipvals

    # check if list is of length 1
    ar = ar[0] if (isinstance(ar, list) and len(ar) == 1) else ar

    # plot a grid if `ar` is a list, or use multichannel functionality to make an RGBA image
    if isinstance(ar, list):
        args = locals()
        if "kwargs" in args.keys():
            del args["kwargs"]
        rm = []
        for k in args.keys():
            if args[k] is None:
                rm.append(k)
        for k in rm:
            del args[k]

        if combine_images is False:
            # use show_grid to plot grid of images
            from py4DSTEM.visualize.show_extention import _show_grid

            if returnfig:
                return _show_grid(**args, **kwargs)
            else:
                _show_grid(**args, **kwargs)
                return
        else:
            # generate a multichannel combined RGB image

            # init
            num_images = len(ar)
            hue_angles = np.linspace(0.0, 2.0 * np.pi, num_images, endpoint=False)
            cos_total = np.zeros(ar[0].shape)
            sin_total = np.zeros(ar[0].shape)
            val_total = np.zeros(ar[0].shape)

            # loop over images
            from py4DSTEM.visualize import show

            if show_fft:
                n0 = ar.shape
                w0 = np.hanning(n0[1]) * np.hanning(n0[0])[:, None]
                ar = np.abs(np.fft.fftshift(np.fft.fft2(w0 * ar.copy())))
            for a0 in range(num_images):
                im = show(
                    ar[a0],
                    scaling="none",
                    intensity_range=intensity_range,
                    clipvals=clipvals,
                    vmin=vmin,
                    vmax=vmax,
                    power=power,
                    power_offset=power_offset,
                    return_ar_scaled=True,
                    show_image=False,
                    **kwargs,
                )
                cos_total += np.cos(hue_angles[a0]) * im
                sin_total += np.sin(hue_angles[a0]) * im
                # val_max = np.maximum(val_max, im)
                val_total += im

            # Assemble final image
            sat_change = np.maximum(val_total - 1.0, 0.0)
            ar_hsv = np.zeros((ar[0].shape[0], ar[0].shape[1], 3))
            ar_hsv[:, :, 0] = np.mod(
                np.arctan2(sin_total, cos_total) / (2 * np.pi), 1.0
            )
            ar_hsv[:, :, 1] = 1 - sat_change
            ar_hsv[:, :, 2] = val_total  # np.sqrt(cos_total**2 + sin_total**2)
            ar_hsv = np.clip(ar_hsv, 0.0, 1.0)

            # Convert to RGB
            from matplotlib.colors import hsv_to_rgb

            ar_rgb = hsv_to_rgb(ar_hsv)

            # Output image for plotting
            ar = ar_rgb

    # support for native data types
    elif not isinstance(ar, np.ndarray):
        # support for calibration/auto-scalebars
        if (
            hasattr(ar, "calibration")
            and (ar.calibration is not None)
            and (scalebar != False)
        ):
            cal = ar.calibration
            er = ".calibration attribute must be a Calibration instance"
            assert isinstance(cal, Calibration), er
            if isinstance(ar, DiffractionSlice):
                scalebar = {
                    "Nx": ar.data.shape[0],
                    "Ny": ar.data.shape[1],
                    "pixelsize": cal.get_Q_pixel_size(),
                    "pixelunits": cal.get_Q_pixel_units(),
                    "space": "Q",
                    "position": "br",
                }
                pixelsize = cal.get_Q_pixel_size()
                pixelunits = cal.get_Q_pixel_units()
            elif isinstance(ar, RealSlice):
                scalebar = {
                    "Nx": ar.data.shape[0],
                    "Ny": ar.data.shape[1],
                    "pixelsize": cal.get_R_pixel_size(),
                    "pixelunits": cal.get_R_pixel_units(),
                    "space": "Q",
                    "position": "br",
                }
                pixelsize = cal.get_R_pixel_size()
                pixelunits = cal.get_R_pixel_units()
        # get the data
        if hasattr(ar, "data"):
            if ar.data.ndim == 2:
                ar = ar.data
        else:
            raise Exception('input argument "ar" has unsupported type ' + str(type(ar)))
    # Otherwise, plot one image
    if show_fft:
        if combine_images is False:
            ar = np.abs(np.fft.fftshift(np.fft.fft2(ar.copy())))

    # get image from a masked array
    if mask is not None:
        assert mask.shape == ar.shape
        assert is_color_like(mask_color) or mask_color == "empty"
        if isinstance(ar, np.ma.masked_array):
            ar = np.ma.array(data=ar.data, mask=np.logical_or(ar.mask, ~mask))
        else:
            ar = np.ma.array(data=ar, mask=np.logical_not(mask))
    elif isinstance(ar, np.ma.masked_array):
        pass
    else:
        mask = np.zeros_like(ar, dtype=bool)
        ar = np.ma.array(data=ar, mask=mask)

    # New intensity scaling logic
    assert scaling in ("none", "full", "log", "power", "hist")
    assert intensity_range in (
        "ordered",
        "absolute",
        "manual",
        "minmax",
        "std",
        "centered",
    )
    if power is not None:
        scaling = "power"
    if scaling == "none":
        _ar = ar.copy()
        _mask = np.ones_like(_ar.data, dtype=bool)
    elif scaling == "full":
        _ar = np.reshape(ar.ravel().argsort().argsort(), ar.shape) / (ar.size - 1)
        _mask = np.ones_like(_ar.data, dtype=bool)
    elif scaling == "log":
        _mask = ar.data > 0.0
        _ar = np.zeros_like(ar.data, dtype=float)
        _ar[_mask] = np.log(ar.data[_mask])
        _ar[~_mask] = np.nan
        if np.all(np.isnan(_ar)):
            _ar[:, :] = 0
        if intensity_range == "absolute":
            if vmin != None:
                if vmin > 0.0:
                    vmin = np.log(vmin)
                else:
                    vmin = np.min(_ar[_mask])
            if vmax != None:
                vmax = np.log(vmax)
    elif scaling == "power":
        if power_offset is False:
            _mask = ar.data > 0.0
            _ar = np.zeros_like(ar.data, dtype=float)
            _ar[_mask] = np.power(ar.data[_mask], power)
            _ar[~_mask] = np.nan
        else:
            ar_min = np.min(ar)
            if ar_min < 0:
                _ar = np.power(ar.copy() - np.min(ar), power)
            else:
                _ar = np.power(ar.copy(), power)
            _mask = np.ones_like(_ar.data, dtype=bool)
            if intensity_range == "absolute":
                if vmin != None:
                    vmin = np.power(vmin, power)
                if vmax != None:
                    vmax = np.power(vmax, power)
    else:
        raise Exception

    # Create the masked array applying the user mask (this is done before the
    # vmin and vmax are determined so the mask affects those)
    _ar = np.ma.array(data=_ar.data, mask=np.logical_or(~_mask, ar.mask))

    # set scaling for boolean arrays
    if _ar.dtype == "bool":
        intensity_range = "absolute"
        vmin = 0
        vmax = 1

    # Set the clipvalues
    if intensity_range == "manual":
        warnings.warn(
            "Warning - intensity_range='manual' is deprecated, use 'absolute' instead"
        )
        intensity_range = "absolute"
    if intensity_range == "ordered":
        if vmin is None:
            vmin = 0.02
        if vmax is None:
            vmax = 0.98
        if masked_intensity_range:
            vals = np.sort(
                _ar[np.logical_and(~np.isnan(_ar), np.logical_not(_ar.mask))]
            )
        else:
            vals = np.sort(_ar.data[~np.isnan(_ar)])
        ind_vmin = np.round((vals.shape[0] - 1) * vmin).astype("int")
        ind_vmax = np.round((vals.shape[0] - 1) * vmax).astype("int")
        ind_vmin = np.max([0, ind_vmin])
        ind_vmax = np.min([len(vals) - 1, ind_vmax])
        vmin = vals[ind_vmin]
        vmax = vals[ind_vmax]
        # check if vmin and vmax are the same, defaulting to minmax scaling if needed
        if vmax == vmin:
            vmin = vals[0]
            vmax = vals[-1]
    elif intensity_range == "minmax":
        vmin, vmax = np.nanmin(_ar), np.nanmax(_ar)
    elif intensity_range == "absolute":
        if vmin is None:
            vmin = np.min(_ar)
            print(
                "Warning, vmin not provided, setting minimum intensity = " + str(vmin)
            )
        if vmax is None:
            vmax = np.max(_ar)
            print(
                "Warning, vmax not provided, setting maximum intensity = " + str(vmax)
            )
        # assert vmin is not None and vmax is not None
        # vmin,vmax = vmin,vmax
    elif intensity_range == "std":
        assert vmin is not None and vmax is not None
        m, s = np.nanmedian(_ar), np.nanstd(_ar)
        vmin = m + vmin * s
        vmax = m + vmax * s
    elif intensity_range == "centered":
        c = np.nanmean(_ar) if vmin is None else vmin
        m = np.nanmax(np.ma.abs(c - _ar)) if vmax is None else vmax
        vmin = c - m
        vmax = c + m
    else:
        raise Exception

    if show_image:
        # Create or attach to the appropriate Figure and Axis
        if figax is None:
            fig, ax = plt.subplots(1, 1, figsize=figsize)
        else:
            fig, ax = figax
            assert isinstance(fig, Figure)
            assert isinstance(ax, Axes)

        # Create colormap with mask_color for bad values
        cm = copy(plt.get_cmap(cmap))
        if mask_color == "empty":
            cm.set_bad(alpha=0)
        else:
            cm.set_bad(color=mask_color)

        # Plot the image
        if not hist:
            cax = ax.matshow(_ar, vmin=vmin, vmax=vmax, cmap=cm, **kwargs)
            if np.any(_ar.mask):
                mask_display = np.ma.array(data=_ar.data, mask=~_ar.mask)
                ax.matshow(
                    mask_display, cmap=cmap, alpha=mask_alpha, vmin=vmin, vmax=vmax
                )
            if show_cbar:
                ax_divider = make_axes_locatable(ax)
                c_axis = ax_divider.append_axes("right", size="7%")
                fig.colorbar(cax, cax=c_axis)
        # ...or, plot its histogram
        else:
            hist, bin_edges = np.histogram(
                _ar, bins=np.linspace(np.min(_ar), np.max(_ar), num=n_bins)
            )
            w = bin_edges[1] - bin_edges[0]
            x = bin_edges[:-1] + w / 2.0
            ax.bar(x, hist, width=w)
            ax.vlines((vmin, vmax), 0, ax.get_ylim()[1], color="k", ls="--")

        # add a title
        if title is not None:
            ax.set_title(title)

        # Add a border
        if bordercolor is not None:
            for s in ["bottom", "top", "left", "right"]:
                ax.spines[s].set_color(bordercolor)
                ax.spines[s].set_linewidth(borderwidth)
            ax.set_xticks([])
            ax.set_yticks([])

        # Add shape/point overlays
        if rectangle is not None:
            add_rectangles(ax, rectangle)
        if circle is not None:
            add_circles(ax, circle)
        if annulus is not None:
            add_annuli(ax, annulus)
        if ellipse is not None:
            add_ellipses(ax, ellipse)
        if points is not None:
            add_points(ax, points)
        if grid_overlay is not None:
            add_grid_overlay(ax, grid_overlay)

        # Parse arguments for scale/coordinate overlays
        if calibration is not None:
            assert isinstance(calibration, Calibration)
        assert space in ("Q", "R")
        # pixel size/units
        if pixelsize is None and calibration is None:
            pixelsize = 1
        if pixelsize is not None:
            pass
        else:
            if space == "Q":
                pixelsize = calibration.get_Q_pixel_size()
            else:
                pixelsize = calibration.get_R_pixel_size()
        if pixelunits is None and calibration is None:
            pixelunits = "pixels"
        if pixelunits is not None:
            pass
        else:
            if space == "Q":
                pixelunits = calibration.get_Q_pixel_units()
            else:
                pixelunits = calibration.get_R_pixel_units()
        # origin
        if space == "Q":
            if x0 is not None:
                pass
            elif calibration is not None:
                try:
                    x0 = calibration.get_origin(rx, ry)[0]
                except AttributeError:
                    raise Exception(
                        "The Calibration instance passed does not contain a value for qx0"
                    )
            else:
                x0 = 0
            if y0 is not None:
                pass
            elif calibration is not None:
                try:
                    y0 = calibration.get_origin(rx, ry)[1]
                except AttributeError:
                    raise Exception(
                        "The Calibration instance passed does not contain a value for qy0"
                    )
            else:
                y0 = 0
        else:
            x0 = x0 if x0 is not None else 0
            y0 = y0 if y0 is not None else 0
        # ellipticity
        if space == "Q":
            if a is not None:
                pass
            elif calibration is not None:
                try:
                    a = calibration.get_a(rx, ry)
                except AttributeError:
                    raise Exception(
                        "The Calibration instance passed does not contain a value for a"
                    )
            else:
                a = 1
            if theta is not None:
                pass
            elif calibration is not None:
                try:
                    theta = calibration.get_theta(rx, ry)
                except AttributeError:
                    raise Exception(
                        "The Calibration instance passed does not contain a value for theta"
                    )
            else:
                theta = 0
        else:
            a = a if a is not None else 1
            theta = theta if theta is not None else 0

        # Add a scalebar
        if scalebar is not None and scalebar is not False:
            # Add the grid
            scalebar["Nx"] = ar.shape[0]
            scalebar["Ny"] = ar.shape[1]
            scalebar["pixelsize"] = pixelsize
            scalebar["pixelunits"] = pixelunits
            scalebar["space"] = space
            # determine good default scale bar fontsize
            if figax is not None:
                bbox = figax[1].get_window_extent()
                dpi = figax[0].dpi
                size = (bbox.width / dpi, bbox.height / dpi)
                scalebar["labelsize"] = np.min(np.array(size)) * 3.0
            if "labelsize" not in scalebar.keys():
                scalebar["labelsize"] = np.min(np.array(figsize)) * 2.0
            add_scalebar(ax, scalebar)

        # Add cartesian grid
        if cartesian_grid is not None:
            Nx, Ny = ar.shape
            assert isinstance(
                x0, Number
            ), "Error: x0 must be a number. If a Coordinate system was passed, try passing a position (rx,ry)."
            assert isinstance(
                y0, Number
            ), "Error: y0 must be a number. If a Coordinate system was passed, try passing a position (rx,ry)."
            cartesian_grid["x0"], cartesian_grid["y0"] = x0, y0
            cartesian_grid["Nx"], cartesian_grid["Ny"] = Nx, Ny
            cartesian_grid["pixelsize"] = pixelsize
            cartesian_grid["pixelunits"] = pixelunits
            cartesian_grid["space"] = space
            add_cartesian_grid(ax, cartesian_grid)

        # Add polarelliptical grid
        if polarelliptical_grid is not None:
            Nx, Ny = ar.shape
            assert isinstance(
                x0, Number
            ), "Error: x0 must be a number. If a Coordinate system was passed, try passing a position (rx,ry)."
            assert isinstance(
                y0, Number
            ), "Error: y0 must be a number. If a Coordinate system was passed, try passing a position (rx,ry)."
            assert isinstance(
                e, Number
            ), "Error: e must be a number. If a Coordinate system was passed, try passing a position (rx,ry)."
            assert isinstance(
                theta, Number
            ), "Error: theta must be a number. If a Coordinate system was passed, try passing a position (rx,ry)."
            polarelliptical_grid["x0"], polarelliptical_grid["y0"] = x0, y0
            polarelliptical_grid["e"], polarelliptical_grid["theta"] = e, theta
            polarelliptical_grid["Nx"], polarelliptical_grid["Ny"] = Nx, Ny
            polarelliptical_grid["pixelsize"] = pixelsize
            polarelliptical_grid["pixelunits"] = pixelunits
            polarelliptical_grid["space"] = space
            add_polarelliptical_grid(ax, polarelliptical_grid)

        # Add r-theta grid
        if rtheta_grid is not None:
            add_rtheta_grid(ax, rtheta_grid)

        # tick marks
        if ticks is False:
            ax.set_xticks([])
            ax.set_yticks([])

    # Show or return
    returnval = []
    if returnfig:
        returnval.append((fig, ax))
    if return_ar_scaled:
        ar_scaled = np.clip((ar - vmin) / (vmax - vmin), 0.0, 1.0)
        returnval.append(ar_scaled)
    if return_intensity_range:
        if scaling == "log":
            vmin, vmax = np.power(np.e, vmin), np.power(np.e, vmax)
        elif scaling == "power":
            vmin, vmax = np.power(vmin, 1 / power), np.power(vmax, 1 / power)
        returnval.append((vmin, vmax))
    if returncax:
        returnval.append(cax)
    if len(returnval) == 0:
        if figax is None:
            plt.show()
        return
    elif (len(returnval)) == 1:
        return returnval[0]
    else:
        return tuple(returnval)


def show_hist(
    arr,
    bins=200,
    vlines=None,
    vlinecolor="k",
    vlinestyle="--",
    returnhist=False,
    returnfig=False,
):
    """
    Visualization function to show histogram from any ndarray (arr).

    Accepts:
        arr                 (ndarray) any array
        bins                (int) number of bins that the intensity values will be sorted
                            into for histogram
        returnhist          (bool) determines whether or not the histogram values are
                            returned (see Returns)
        returnfig           (bool) determines whether or not figure and its axis are
                            returned (see Returns)

    Returns:
        If
            returnhist==False and returnfig==False      returns nothing
            returnhist==True  and returnfig==True       returns (counts,bin_edges) the histogram
                                                        values and bin edge locations
            returnhist==False and returnfig==True       returns (fig,ax), the Figure and Axis
            returnhist==True  and returnfig==True       returns (hist,bin_edges),(fig,ax)
    """
    counts, bin_edges = np.histogram(arr, bins=bins, range=(np.min(arr), np.max(arr)))
    bin_width = bin_edges[1] - bin_edges[0]
    bin_centers = bin_edges[:-1] + bin_width / 2

    fig, ax = plt.subplots(1, 1)
    ax.bar(bin_centers, counts, width=bin_width, align="center")
    plt.ylabel("Counts")
    plt.xlabel("Intensity")
    if vlines is not None:
        ax.vlines(vlines, 0, np.max(counts), color=vlinecolor, ls=vlinestyle)
    if not returnhist and not returnfig:
        plt.show()
        return
    elif returnhist and not returnfig:
        return counts, bin_edges
    elif not returnhist and returnfig:
        return fig, ax
    else:
        return (counts, bin_edges), (fig, ax)


# Show functions with overlaid scalebars and/or coordinate system gridlines


def show_Q(
    ar,
    scalebar=True,
    grid=False,
    polargrid=False,
    Q_pixel_size=None,
    Q_pixel_units=None,
    calibration=None,
    rx=None,
    ry=None,
    qx0=None,
    qy0=None,
    e=None,
    theta=None,
    scalebarloc=0,
    scalebarsize=None,
    scalebarwidth=None,
    scalebartext=None,
    scalebartextloc="above",
    scalebartextsize=12,
    gridspacing=None,
    gridcolor="w",
    majorgridlines=True,
    majorgridlw=1,
    majorgridls=":",
    minorgridlines=True,
    minorgridlw=0.5,
    minorgridls=":",
    gridlabels=False,
    gridlabelsize=12,
    gridlabelcolor="k",
    alpha=0.35,
    **kwargs,
):
    """
    Shows a diffraction space image with options for several overlays to define the scale,
    including a scalebar, a cartesian grid, or a polar / polar-elliptical grid.

    Regardless of which overlay is requested, the function must recieve either values
    for Q_pixel_size and Q_pixel_units, or a Calibration instance containing these values.
    If both are passed, the absolutely passed values take precedence.
    If a cartesian grid is requested, (qx0,qy0) are required, either passed absolutely or
    passed as a Calibration instance with the appropriate (rx,ry) value.
    If a polar grid is requested, (qx0,qy0,e,theta) are required, again either absolutely
    or via a Calibration instance.

    Any arguments accepted by the show() function (e.g. image scaling, clipvalues, etc)
    may be passed to this function as kwargs.
    """
    # Check inputs
    assert isinstance(ar, np.ndarray) and len(ar.shape) == 2
    if calibration is not None:
        assert isinstance(calibration, Calibration)
    try:
        Q_pixel_size = (
            Q_pixel_size if Q_pixel_size is not None else calibration.get_Q_pixel_size()
        )
    except AttributeError:
        raise Exception(
            "Q_pixel_size must be specified, either in calibration or absolutely"
        )
    try:
        Q_pixel_units = (
            Q_pixel_units
            if Q_pixel_units is not None
            else calibration.get_Q_pixel_units()
        )
    except AttributeError:
        raise Exception(
            "Q_pixel_size must be specified, either in calibration or absolutely"
        )
    if grid or polargrid:
        try:
            qx0 = qx0 if qx0 is not None else calibration.get_qx0(rx, ry)
        except AttributeError:
            raise Exception(
                "qx0 must be specified, either in calibration or absolutely"
            )
        try:
            qy0 = qy0 if qy0 is not None else calibration.get_qy0(rx, ry)
        except AttributeError:
            raise Exception(
                "qy0 must be specified, either in calibration or absolutely"
            )
        assert isinstance(
            qx0, Number
        ), "Error: qx0 must be a number. If a Coordinate system was passed, try passing a position (rx,ry)."
        assert isinstance(
            qy0, Number
        ), "Error: qy0 must be a number. If a Coordinate system was passed, try passing a position (rx,ry)."
    if polargrid:
        e = e if e is not None else calibration.get_e(rx, ry)
        theta = theta if theta is not None else calibration.get_theta(rx, ry)
        assert isinstance(
            e, Number
        ), "Error: e must be a number. If a Coordinate system was passed, try passing a position (rx,ry)."
        assert isinstance(
            theta, Number
        ), "Error: theta must be a number. If a Coordinate system was passed, try passing a position (rx,ry)."

    # Make the plot
    fig, ax = show(ar, returnfig=True, **kwargs)

    # Add a scalebar
    if scalebar:
        pass

    # Add a cartesian grid
    if grid:
        # parse arguments
        assert isinstance(majorgridlines, bool)
        majorgridlw = majorgridlw if majorgridlines else 0
        assert isinstance(majorgridlw, Number)
        assert isinstance(majorgridls, str)
        assert isinstance(minorgridlines, bool)
        minorgridlw = minorgridlw if minorgridlines else 0
        assert isinstance(minorgridlw, Number)
        assert isinstance(minorgridls, str)
        assert is_color_like(gridcolor)
        assert isinstance(gridlabels, bool)
        assert isinstance(gridlabelsize, Number)
        assert is_color_like(gridlabelcolor)
        if gridspacing is not None:
            assert isinstance(gridspacing, Number)

        Q_Nx, Q_Ny = ar.shape
        assert qx0 < Q_Nx and qy0 < Q_Ny

        # Get the major grid-square size
        if gridspacing is None:
            D = np.mean((Q_Nx * Q_pixel_size, Q_Ny * Q_pixel_size)) / 2.0
            exp = int(log(D, 10))
            if np.sign(log(D, 10)) < 0:
                exp -= 1
            base = D / (10**exp)
            if base >= 1 and base < 1.25:
                _gridspacing = 0.4
            elif base >= 1.25 and base < 1.75:
                _gridspacing = 0.5
            elif base >= 1.75 and base < 2.5:
                _gridspacing = 0.75
            elif base >= 2.5 and base < 3.25:
                _gridspacing = 1
            elif base >= 3.25 and base < 4.75:
                _gridspacing = 1.5
            elif base >= 4.75 and base < 6:
                _gridspacing = 2
            elif base >= 6 and base < 8:
                _gridspacing = 2.5
            elif base >= 8 and base < 10:
                _gridspacing = 3
            else:
                raise Exception("how did this happen?? base={}".format(base))
            gridspacing = _gridspacing * 10**exp

        # Get the positions and label for the major gridlines
        xmin = (-qx0) * Q_pixel_size
        xmax = (Q_Nx - 1 - qx0) * Q_pixel_size
        ymin = (-qy0) * Q_pixel_size
        ymax = (Q_Ny - 1 - qy0) * Q_pixel_size
        xticksmajor = np.concatenate(
            (
                -1 * np.arange(0, np.abs(xmin), gridspacing)[1:][::-1],
                np.arange(0, xmax, gridspacing),
            )
        )
        yticksmajor = np.concatenate(
            (
                -1 * np.arange(0, np.abs(ymin), gridspacing)[1:][::-1],
                np.arange(0, ymax, gridspacing),
            )
        )
        xticklabels = xticksmajor.copy()
        yticklabels = yticksmajor.copy()
        xticksmajor = (xticksmajor - xmin) / Q_pixel_size
        yticksmajor = (yticksmajor - ymin) / Q_pixel_size
        # Labels
        exp_spacing = int(np.round(log(gridspacing, 10), 6))
        if np.sign(log(gridspacing, 10)) < 0:
            exp_spacing -= 1
        xticklabels = xticklabels / (10**exp_spacing)
        yticklabels = yticklabels / (10**exp_spacing)
        if exp_spacing == 1:
            xticklabels *= 10
            yticklabels *= 10
        if _gridspacing in (0.4, 0.75, 1.5, 2.5) and exp_spacing != 1:
            xticklabels = ["{:.1f}".format(n) for n in xticklabels]
            yticklabels = ["{:.1f}".format(n) for n in yticklabels]
        else:
            xticklabels = ["{:.0f}".format(n) for n in xticklabels]
            yticklabels = ["{:.0f}".format(n) for n in yticklabels]

        # Add the grid
        ax.set_xticks(yticksmajor)
        ax.set_yticks(xticksmajor)
        ax.xaxis.set_ticks_position("bottom")
        if gridlabels:
            ax.set_xticklabels(yticklabels, size=gridlabelsize, color=gridlabelcolor)
            ax.set_yticklabels(xticklabels, size=gridlabelsize, color=gridlabelcolor)
            if exp_spacing in (0, 1):
                ax.set_xlabel(r"$q_y$ (" + Q_pixel_units + ")")
                ax.set_ylabel(r"$q_x$ (" + Q_pixel_units + ")")
            else:
                ax.set_xlabel(
                    r"$q_y$ (" + Q_pixel_units + " e" + str(exp_spacing) + ")"
                )
                ax.set_ylabel(
                    r"$q_x$ (" + Q_pixel_units + " e" + str(exp_spacing) + ")"
                )
        else:
            ax.set_xticklabels([])
            ax.set_yticklabels([])
        ax.grid(
            linestyle=majorgridls, linewidth=majorgridlw, color=gridcolor, alpha=alpha
        )

        # Add the grid
        if majorgridlines:
            add_cartesian_grid(
                ax,
                d={
                    "x0": qx0,
                    "y0": qy0,
                    "spacing": gridspacing,
                    "majorlw": majorgridlw,
                    "majorls": majorgridls,
                    "minorlw": minorgridlw,
                    "minorls": minorgridls,
                    "color": gridcolor,
                    "label": gridlabels,
                    "labelsize": gridlabelsize,
                    "labelcolor": gridlabelcolor,
                    "alpha": alpha,
                },
            )
        if minorgridlines:
            add_cartesian_grid(
                ax,
                d={
                    "x0": qx0,
                    "y0": qy0,
                    "spacing": gridspacing,
                    "majorlw": majorgridlw,
                    "majorls": majorgridls,
                    "minorlw": minorgridlw,
                    "minorls": minorgridls,
                    "color": gridcolor,
                    "label": gridlabels,
                    "labelsize": gridlabelsize,
                    "labelcolor": gridlabelcolor,
                    "alpha": alpha,
                },
            )

    # Add a polar-elliptical grid
    if polargrid:
        pass

    return


# Shape overlays


def show_rectangles(
    ar,
    lims=(0, 1, 0, 1),
    color="r",
    fill=True,
    alpha=0.25,
    linewidth=2,
    returnfig=False,
    **kwargs,
):
    """
    Visualization function which plots a 2D array with one or more overlayed rectangles.
    lims is specified in the order (x0,xf,y0,yf). The rectangle bounds begin at the upper
    left corner of (x0,y0) and end at the upper left corner of (xf,yf) -- i.e inclusive
    in the lower bound, exclusive in the upper bound -- so that the boxed region encloses
    the area of array ar specified by ar[x0:xf,y0:yf].

    To overlay one rectangle, lims must be a single 4-tuple.  To overlay N rectangles,
    lims must be a list of N 4-tuples.  color, fill, and alpha may each be single values,
    which are then applied to all the rectangles, or a length N list.

    See the docstring for py4DSTEM.visualize.show() for descriptions of all input
    parameters not listed below.

    Accepts:
        lims        (4-tuple, or list of N 4-tuples) the rectangle bounds (x0,xf,y0,yf)
        color       (valid matplotlib color, or list of N colors)
        fill        (bool or list of N bools) filled in or empty rectangles
        alpha       (number, 0 to 1) transparency
        linewidth   (number)

    Returns:
        If returnfig==False (default), the figure is plotted and nothing is returned.
        If returnfig==False, the figure and its one axis are returned, and can be
        further edited.
    """
    fig, ax = show(ar, returnfig=True, **kwargs)
    d = {
        "lims": lims,
        "color": color,
        "fill": fill,
        "alpha": alpha,
        "linewidth": linewidth,
    }
    add_rectangles(ax, d)

    if not returnfig:
        return
    else:
        return fig, ax


def show_circles(
    ar,
    center,
    R,
    color="r",
    fill=True,
    alpha=0.3,
    linewidth=2,
    returnfig=False,
    **kwargs,
):
    """
    Visualization function which plots a 2D array with one or more overlayed circles.
    To overlay one circle, center must be a single 2-tuple.  To overlay N circles,
    center must be a list of N 2-tuples.  color, fill, and alpha may each be single values,
    which are then applied to all the circles, or a length N list.

    See the docstring for py4DSTEM.visualize.show() for descriptions of all input
    parameters not listed below.

    Accepts:
        ar              (2D array) the data
        center          (2-tuple, or list of N 2-tuples) the center of the circle (x0,y0)
        R               (number of list of N numbers) the circles radius
        color           (valid matplotlib color, or list of N colors)
        fill            (bool or list of N bools) filled in or empty rectangles
        alpha           (number, 0 to 1) transparency
        linewidth       (number)

    Returns:
        If returnfig==False (default), the figure is plotted and nothing is returned.
        If returnfig==False, the figure and its one axis are returned, and can be
        further edited.
    """

    fig, ax = show(ar, returnfig=True, **kwargs)

    d = {
        "center": center,
        "R": R,
        "color": color,
        "fill": fill,
        "alpha": alpha,
        "linewidth": linewidth,
    }
    add_circles(ax, d)

    if not returnfig:
        return
    else:
        return fig, ax


def show_ellipses(
    ar,
    center,
    a,
    b,
    theta,
    color="r",
    fill=True,
    alpha=0.3,
    linewidth=2,
    returnfig=False,
    **kwargs,
):
    """
    Visualization function which plots a 2D array with one or more overlayed ellipses.
    To overlay one ellipse, center must be a single 2-tuple.  To overlay N circles,
    center must be a list of N 2-tuples.  Similarly, the remaining ellipse parameters -
    a, e, and theta - must each be a single number or a len-N list.  color, fill, and
    alpha may each be single values, which are then applied to all the circles, or
    length N lists.

    See the docstring for py4DSTEM.visualize.show() for descriptions of all input
    parameters not listed below.

    Accepts:
        center      (2-tuple, or list of N 2-tuples) the center of the circle (x0,y0)
        a           (number or list of N numbers) the semimajor axis length
        e           (number or list of N numbers) ratio of semiminor/semimajor length
        theta       (number or list of N numbers) the tilt angle in radians
        color       (valid matplotlib color, or list of N colors)
        fill        (bool or list of N bools) filled in or empty rectangles
        alpha       (number, 0 to 1) transparency
        linewidth   (number)

    Returns:
        If returnfig==False (default), the figure is plotted and nothing is returned.
        If returnfig==False, the figure and its one axis are returned, and can be
        further edited.
    """
    fig, ax = show(ar, returnfig=True, **kwargs)
    d = {
        "center": center,
        "a": a,
        "b": b,
        "theta": theta,
        "color": color,
        "fill": fill,
        "alpha": alpha,
        "linewidth": linewidth,
    }
    add_ellipses(ax, d)

    if not returnfig:
        return
    else:
        return fig, ax


def show_annuli(
    ar,
    center,
    radii,
    color="r",
    fill=True,
    alpha=0.3,
    linewidth=2,
    returnfig=False,
    **kwargs,
):
    """
    Visualization function which plots a 2D array with one or more overlayed annuli.
    To overlay one annulus, center must be a single 2-tuple.  To overlay N annuli,
    center must be a list of N 2-tuples.  color, fill, and alpha may each be single values,
    which are then applied to all the circles, or a length N list.

    See the docstring for py4DSTEM.visualize.show() for descriptions of all input
    parameters not listed below.

    Accepts:
        center      (2-tuple, or list of N 2-tuples) the center of the annulus (x0,y0)
        radii       (2-tuple, or list of N 2-tuples) the inner and outer radii
        color       (string of list of N strings)
        fill        (bool or list of N bools) filled in or empty rectangles
        alpha       (number, 0 to 1) transparency
        linewidth   (number)

    Returns:
        If returnfig==False (default), the figure is plotted and nothing is returned.
        If returnfig==False, the figure and its one axis are returned, and can be
        further edited.
    """
    fig, ax = show(ar, returnfig=True, **kwargs)
    d = {
        "center": center,
        "radii": radii,
        "color": color,
        "fill": fill,
        "alpha": alpha,
        "linewidth": linewidth,
    }
    add_annuli(ax, d)

    if not returnfig:
        return
    else:
        return fig, ax


def show_points(
    ar,
    x,
    y,
    s=1,
    scale=50,
    alpha=1,
    pointcolor="r",
    open_circles=False,
    title=None,
    returnfig=False,
    **kwargs,
):
    """
    Plots a 2D array with one or more points.
    x and y are the point centers and must have the same length, N.
    s is the relative point sizes, and must have length 1 or N.
    scale is the size of the largest point.
    pointcolor have length 1 or N.

    Accepts:
        ar          (array) the image
        x,y         (number or iterable of numbers) the point positions
        s           (number or iterable of numbers) the relative point sizes
        scale       (number) the maximum point size
        title       (str)  title for plot
        pointcolor
        alpha

    Returns:
        If returnfig==False (default), the figure is plotted and nothing is returned.
        If returnfig==False, the figure and its one axis are returned, and can be
        further edited.
    """
    fig, ax = show(ar, title=title, returnfig=True, **kwargs)
    d = {
        "x": x,
        "y": y,
        "s": s,
        "scale": scale,
        "pointcolor": pointcolor,
        "alpha": alpha,
        "open_circles": open_circles,
    }
    add_points(ax, d)

    if not returnfig:
        return
    else:
        return fig, ax<|MERGE_RESOLUTION|>--- conflicted
+++ resolved
@@ -76,12 +76,8 @@
     theta=None,
     title=None,
     show_fft=False,
-<<<<<<< HEAD
+    show_cbar=False,
     **kwargs,
-=======
-    show_cbar=False,
-    **kwargs
->>>>>>> c9335f36
 ):
     """
     General visualization function for 2D arrays.
