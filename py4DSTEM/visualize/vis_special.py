from matplotlib import cm, colors as mcolors, pyplot as plt
import numpy as np
from matplotlib.patches import Wedge
from mpl_toolkits.axes_grid1 import make_axes_locatable
from scipy.spatial import Voronoi

from emdfile import PointList
from py4DSTEM.visualize import show
from py4DSTEM.visualize.overlay import (
    add_pointlabels,
    add_vector,
    add_bragg_index_labels,
    add_ellipses,
    add_points,
    add_scalebar,
)
from py4DSTEM.visualize.vis_grid import show_image_grid
from py4DSTEM.visualize.vis_RQ import ax_addaxes, ax_addaxes_QtoR

<<<<<<< HEAD
from colorspacious import cspace_convert

=======
>>>>>>> ce351d87

def show_elliptical_fit(
    ar,
    fitradii,
    p_ellipse,
    fill=True,
    color_ann="y",
    color_ell="r",
    alpha_ann=0.2,
    alpha_ell=0.7,
    linewidth_ann=2,
    linewidth_ell=2,
    returnfig=False,
    **kwargs
):
    """
    Plots an elliptical curve over its annular fit region.

    Args:
        center (2-tuple): the center
        fitradii (2-tuple of numbers): the annulus inner and outer fit radii
        p_ellipse (5-tuple): the parameters of the fit ellipse, (qx0,qy0,a,b,theta).
            See the module docstring for utils.elliptical_coords for more details.
        fill (bool): if True, fills in the annular fitting region,
          else shows only inner/outer edges
        color_ann (color): annulus color
        color_ell (color): ellipse color
        alpha_ann: transparency for the annulus
        alpha_ell: transparency forn the fit ellipse
        linewidth_ann:
        linewidth_ell:
    """
    Ri, Ro = fitradii
    qx0, qy0, a, b, theta = p_ellipse
    fig, ax = show(
        ar,
        annulus={
            "center": (qx0, qy0),
            "radii": (Ri, Ro),
            "fill": fill,
            "color": color_ann,
            "alpha": alpha_ann,
            "linewidth": linewidth_ann,
        },
        ellipse={
            "center": (qx0, qy0),
            "a": a,
            "b": b,
            "theta": theta,
            "color": color_ell,
            "alpha": alpha_ell,
            "linewidth": linewidth_ell,
        },
        returnfig=True,
        **kwargs,
    )

    if not returnfig:
        plt.show()
        return
    else:
        return fig, ax


def show_amorphous_ring_fit(
    dp,
    fitradii,
    p_dsg,
    N=12,
    cmap=("gray", "gray"),
    fitborder=True,
    fitbordercolor="k",
    fitborderlw=0.5,
    scaling="log",
    ellipse=False,
    ellipse_color="r",
    ellipse_alpha=0.7,
    ellipse_lw=2,
    returnfig=False,
    **kwargs
):
    """
    Display a diffraction pattern with a fit to its amorphous ring, interleaving
    the data and the fit in a pinwheel pattern.

    Args:
        dp (array): the diffraction pattern
        fitradii (2-tuple of numbers): the min/max distances of the fitting annulus
        p_dsg (11-tuple): the fit parameters to the double-sided gaussian
            function returned by fit_ellipse_amorphous_ring
        N (int): the number of pinwheel sections
        cmap (colormap or 2-tuple of colormaps): if passed a single cmap, uses this
            colormap for both the data and the fit; if passed a 2-tuple of cmaps, uses
            the first for the data and the second for the fit
        fitborder (bool): if True, plots a border line around the fit data
        fitbordercolor (color): color of the fitborder
        fitborderlw (number): linewidth of the fitborder
        scaling (str): the normal scaling param -- see docstring for visualize.show
        ellipse (bool): if True, overlay an ellipse
        returnfig (bool): if True, returns the figure
    """
    from py4DSTEM.process.calibration import double_sided_gaussian
    from py4DSTEM.process.utils import convert_ellipse_params

    assert len(p_dsg) == 11
    assert isinstance(N, (int, np.integer))
    if isinstance(cmap, tuple):
        cmap_data, cmap_fit = cmap[0], cmap[1]
    else:
        cmap_data, cmap_fit = cmap, cmap
    Q_Nx, Q_Ny = dp.shape
    qmin, qmax = fitradii

    # Make coords
    qx0, qy0 = p_dsg[6], p_dsg[7]
    qyy, qxx = np.meshgrid(np.arange(Q_Ny), np.arange(Q_Nx))
    qx, qy = qxx - qx0, qyy - qy0
    q = np.hypot(qx, qy)
    theta = np.arctan2(qy, qx)

    # Make mask
    thetas = np.linspace(-np.pi, np.pi, 2 * N + 1)
    pinwheel = np.zeros((Q_Nx, Q_Ny), dtype=bool)
    for i in range(N):
        pinwheel += (theta > thetas[2 * i]) * (theta <= thetas[2 * i + 1])
    mask = pinwheel * (q > qmin) * (q <= qmax)

    # Get fit data
    fit = double_sided_gaussian(p_dsg, qxx, qyy)

    # Show
    (fig, ax), (vmin, vmax) = show(
        dp,
        scaling=scaling,
        cmap=cmap_data,
        mask=np.logical_not(mask),
        mask_color="empty",
        returnfig=True,
        returnclipvals=True,
        **kwargs,
    )
    show(
        fit,
        scaling=scaling,
        figax=(fig, ax),
        clipvals="manual",
        min=vmin,
        max=vmax,
        cmap=cmap_fit,
        mask=mask,
        mask_color="empty",
        **kwargs,
    )
    if fitborder:
        if N % 2 == 1:
            thetas += (thetas[1] - thetas[0]) / 2
        if (N // 2 % 2) == 0:
            thetas = np.roll(thetas, -1)
        for i in range(N):
            ax.add_patch(
                Wedge(
                    (qy0, qx0),
                    qmax,
                    np.degrees(thetas[2 * i]),
                    np.degrees(thetas[2 * i + 1]),
                    width=qmax - qmin,
                    fill=None,
                    color=fitbordercolor,
                    lw=fitborderlw,
                )
            )

    # Add ellipse overlay
    if ellipse:
        A, B, C = p_dsg[8], p_dsg[9], p_dsg[10]
        a, b, theta = convert_ellipse_params(A, B, C)
        ellipse = {
            "center": (qx0, qy0),
            "a": a,
            "b": b,
            "theta": theta,
            "color": ellipse_color,
            "alpha": ellipse_alpha,
            "linewidth": ellipse_lw,
        }
        add_ellipses(ax, ellipse)

    if not returnfig:
        plt.show()
        return
    else:
        return fig, ax


def show_qprofile(
    q,
    intensity,
    ymax=None,
    figsize=(12, 4),
    returnfig=False,
    color="k",
    xlabel="q (pixels)",
    ylabel="Intensity (A.U.)",
    labelsize=16,
    ticklabelsize=14,
    grid=True,
    label=None,
    **kwargs
):
    """
    Plots a diffraction space radial profile.
    Params:
        q               (1D array) the diffraction coordinate / x-axis
        intensity       (1D array) the y-axis values
        ymax            (number) max value for the yaxis
        color           (matplotlib color) profile color
        xlabel          (str)
        ylabel
        labelsize       size of x and y labels
        ticklabelsize
        grid            True or False
        label           a legend label for the plotted curve
    """
    if ymax is None:
        ymax = np.max(intensity) * 1.05

    fig, ax = plt.subplots(figsize=figsize)
    ax.plot(q, intensity, color=color, label=label)
    ax.grid(grid)
    ax.set_ylim(0, ymax)
    ax.tick_params(axis="x", labelsize=ticklabelsize)
    ax.set_yticklabels([])
    ax.set_xlabel(xlabel, size=labelsize)
    ax.set_ylabel(ylabel, size=labelsize)
    if not returnfig:
        plt.show()
        return
    else:
        return fig, ax


def show_kernel(kernel, R, L, W, figsize=(12, 6), returnfig=False, **kwargs):
    """
    Plots, side by side, the probe kernel and its line profile.
    R is the kernel plot's window size.
    L and W are the length and width of the lineprofile.
    """
    lineprofile_1 = np.concatenate(
        [np.sum(kernel[-L:, :W], axis=1), np.sum(kernel[:L, :W], axis=1)]
    )
    lineprofile_2 = np.concatenate(
        [np.sum(kernel[:W, -L:], axis=0), np.sum(kernel[:W, :L], axis=0)]
    )

    im_kernel = np.vstack(
        [
            np.hstack([kernel[-int(R) :, -int(R) :], kernel[-int(R) :, : int(R)]]),
            np.hstack([kernel[: int(R), -int(R) :], kernel[: int(R), : int(R)]]),
        ]
    )

    fig, axs = plt.subplots(1, 2, figsize=figsize)
    axs[0].matshow(im_kernel, cmap="gray")
    axs[0].plot(np.ones(2 * R) * R, np.arange(2 * R), c="r")
    axs[0].plot(np.arange(2 * R), np.ones(2 * R) * R, c="c")

    axs[1].plot(np.arange(len(lineprofile_1)), lineprofile_1, c="r")
    axs[1].plot(np.arange(len(lineprofile_2)), lineprofile_2, c="c")

    if not returnfig:
        plt.show()
        return
    else:
        return fig, axs


def show_voronoi(
    ar,
    x,
    y,
    color_points="r",
    color_lines="w",
    max_dist=None,
    returnfig=False,
    **kwargs
):
    """
    words
    """
    from py4DSTEM.process.utils import get_voronoi_vertices

    Nx, Ny = ar.shape
    points = np.vstack((x, y)).T
    voronoi = Voronoi(points)
    vertices = get_voronoi_vertices(voronoi, Nx, Ny)

    if max_dist is None:
        fig, ax = show(ar, returnfig=True, **kwargs)
    else:
        centers = [(x[i], y[i]) for i in range(len(x))]
        fig, ax = show(
            ar,
            returnfig=True,
            **kwargs,
            circle={
                "center": centers,
                "R": max_dist,
                "fill": False,
                "color": color_points,
            },
        )

    ax.scatter(voronoi.points[:, 1], voronoi.points[:, 0], color=color_points)
    for region in range(len(vertices)):
        vertices_curr = vertices[region]
        for i in range(len(vertices_curr)):
            x0, y0 = vertices_curr[i, :]
            xf, yf = vertices_curr[(i + 1) % len(vertices_curr), :]
            ax.plot((y0, yf), (x0, xf), color=color_lines)
    ax.set_xlim([0, Ny])
    ax.set_ylim([0, Nx])
    plt.gca().invert_yaxis()
    if not returnfig:
        plt.show()
        return
    else:
        return fig, ax
<<<<<<< HEAD


=======


>>>>>>> ce351d87
def show_class_BPs(ar, x, y, s, s2, color="r", color2="y", **kwargs):
    """
    words
    """
    N = len(x)
    assert N == len(y) == len(s)

    fig, ax = show(ar, returnfig=True, **kwargs)
    ax.scatter(y, x, s=s2, color=color2)
    ax.scatter(y, x, s=s, color=color)
    plt.show()
    return


def show_class_BPs_grid(
    ar,
    H,
    W,
    x,
    y,
    get_s,
    s2,
    color="r",
    color2="y",
    returnfig=False,
    axsize=(6, 6),
    titlesize=0,
    get_bordercolor=None,
    **kwargs
):
    """
    words
    """
    fig, axs = show_image_grid(
        lambda i: ar,
        H,
        W,
        axsize=axsize,
        titlesize=titlesize,
        get_bordercolor=get_bordercolor,
        returnfig=True,
        **kwargs,
    )
    for i in range(H):
        for j in range(W):
            ax = axs[i, j]
            N = i * W + j
            s = get_s(N)
            ax.scatter(y, x, s=s2, color=color2)
            ax.scatter(y, x, s=s, color=color)
    if not returnfig:
        plt.show()
        return
    else:
        return fig, axs


def show_strain(
    strainmap,
    vrange_exx,
    vrange_theta,
    vrange_exy=None,
    vrange_eyy=None,
    flip_theta=False,
    bkgrd=True,
    show_cbars=("exx", "eyy", "exy", "theta"),
    bordercolor="k",
    borderwidth=1,
    titlesize=24,
    ticklabelsize=16,
    ticknumber=5,
    unitlabelsize=24,
    show_axes=True,
    axes_x0=0,
    axes_y0=0,
    xaxis_x=1,
    xaxis_y=0,
    axes_length=10,
    axes_width=1,
    axes_color="r",
    xaxis_space="Q",
    labelaxes=True,
    QR_rotation=0,
    axes_labelsize=12,
    axes_labelcolor="r",
    axes_plots=("exx"),
    cmap="RdBu_r",
    layout=0,
    figsize=(12, 12),
    returnfig=False,
):
    """
    Display a strain map, showing the 4 strain components (e_xx,e_yy,e_xy,theta), and
    masking each image with strainmap.get_slice('mask')

    Args:
        strainmap (RealSlice):
        vrange_exx (length 2 list or tuple):
        vrange_theta (length 2 list or tuple):
        vrange_exy (length 2 list or tuple):
        vrange_eyy (length 2 list or tuple):
        flip_theta (bool): if True, take negative of angle
        bkgrd (bool):
        show_cbars (tuple of strings): Show colorbars for the specified axes. Must be a
            tuple containing any, all, or none of ('exx','eyy','exy','theta').
        bordercolor (color):
        borderwidth (number):
        titlesize (number):
        ticklabelsize (number):
        ticknumber (number): number of ticks on colorbars
        unitlabelsize (number):
        show_axes (bool):
        axes_x0 (number):
        axes_y0 (number):
        xaxis_x (number):
        xaxis_y (number):
        axes_length (number):
        axes_width (number):
        axes_color (color):
        xaxis_space (string): must be 'Q' or 'R'
        labelaxes (bool):
        QR_rotation (number):
        axes_labelsize (number):
        axes_labelcolor (color):
        axes_plots (tuple of strings): controls if coordinate axes showing the
            orientation of the strain matrices are overlaid over any of the plots.
            Must be a tuple of strings containing any, all, or none of
            ('exx','eyy','exy','theta').
        cmap (colormap):
        layout=0 (int): determines the layout of the grid which the strain components
            will be plotted in.  Must be in (0,1,2).  0=(2x2), 1=(1x4), 2=(4x1).
        figsize (length 2 tuple of numbers):
        returnfig (bool):
    """
    # Lookup table for different layouts
    assert layout in (0, 1, 2)
    layout_lookup = {
        0: ["left", "right", "left", "right"],
        1: ["bottom", "bottom", "bottom", "bottom"],
        2: ["right", "right", "right", "right"],
    }
    layout_p = layout_lookup[layout]

    # Contrast limits
    if vrange_exy is None:
        vrange_exy = vrange_exx
    if vrange_eyy is None:
        vrange_eyy = vrange_exx
    for vrange in (vrange_exx, vrange_eyy, vrange_exy, vrange_theta):
        assert len(vrange) == 2, "vranges must have length 2"
    vmin_exx, vmax_exx = vrange_exx[0] / 100.0, vrange_exx[1] / 100.0
    vmin_eyy, vmax_eyy = vrange_eyy[0] / 100.0, vrange_eyy[1] / 100.0
    vmin_exy, vmax_exy = vrange_exy[0] / 100.0, vrange_exy[1] / 100.0
    # theta is plotted in units of degrees
    vmin_theta, vmax_theta = vrange_theta[0] / (180.0 / np.pi), vrange_theta[1] / (
        180.0 / np.pi
    )

    # Get images
    e_xx = np.ma.array(
        strainmap.get_slice("e_xx").data, mask=strainmap.get_slice("mask").data == False
    )
    e_yy = np.ma.array(
        strainmap.get_slice("e_yy").data, mask=strainmap.get_slice("mask").data == False
    )
    e_xy = np.ma.array(
        strainmap.get_slice("e_xy").data, mask=strainmap.get_slice("mask").data == False
    )
    theta = np.ma.array(
        strainmap.get_slice("theta").data,
        mask=strainmap.get_slice("mask").data == False,
    )
    if flip_theta == True:
        theta = -theta

    # Plot
    if layout == 0:
        fig, ((ax11, ax12), (ax21, ax22)) = plt.subplots(2, 2, figsize=figsize)
    elif layout == 1:
        fig, (ax11, ax12, ax21, ax22) = plt.subplots(1, 4, figsize=figsize)
    else:
        fig, (ax11, ax12, ax21, ax22) = plt.subplots(4, 1, figsize=figsize)
    cax11 = show(
        e_xx,
        figax=(fig, ax11),
        vmin=vmin_exx,
        vmax=vmax_exx,
        intensity_range="absolute",
        cmap=cmap,
        returncax=True,
    )
    cax12 = show(
        e_yy,
        figax=(fig, ax12),
        vmin=vmin_eyy,
        vmax=vmax_eyy,
        intensity_range="absolute",
        cmap=cmap,
        returncax=True,
    )
    cax21 = show(
        e_xy,
        figax=(fig, ax21),
        vmin=vmin_exy,
        vmax=vmax_exy,
        intensity_range="absolute",
        cmap=cmap,
        returncax=True,
    )
    cax22 = show(
        theta,
        figax=(fig, ax22),
        vmin=vmin_theta,
        vmax=vmax_theta,
        intensity_range="absolute",
        cmap=cmap,
        returncax=True,
    )
    ax11.set_title(r"$\epsilon_{xx}$", size=titlesize)
    ax12.set_title(r"$\epsilon_{yy}$", size=titlesize)
    ax21.set_title(r"$\epsilon_{xy}$", size=titlesize)
    ax22.set_title(r"$\theta$", size=titlesize)

    # Add black background
    if bkgrd:
        mask = np.ma.masked_where(
            strainmap.get_slice("mask").data.astype(bool),
            np.zeros_like(strainmap.get_slice("mask").data),
        )
        ax11.matshow(mask, cmap="gray")
        ax12.matshow(mask, cmap="gray")
        ax21.matshow(mask, cmap="gray")
        ax22.matshow(mask, cmap="gray")

    # Colorbars
    show_cbars = np.array(
        [
            "exx" in show_cbars,
            "eyy" in show_cbars,
            "exy" in show_cbars,
            "theta" in show_cbars,
        ]
    )
    if np.any(show_cbars):
        divider11 = make_axes_locatable(ax11)
        divider12 = make_axes_locatable(ax12)
        divider21 = make_axes_locatable(ax21)
        divider22 = make_axes_locatable(ax22)
        cbax11 = divider11.append_axes(layout_p[0], size="4%", pad=0.15)
        cbax12 = divider12.append_axes(layout_p[1], size="4%", pad=0.15)
        cbax21 = divider21.append_axes(layout_p[2], size="4%", pad=0.15)
        cbax22 = divider22.append_axes(layout_p[3], size="4%", pad=0.15)
        for ind, show_cbar, cax, cbax, vmin, vmax, tickside, tickunits in zip(
            range(4),
            show_cbars,
            (cax11, cax12, cax21, cax22),
            (cbax11, cbax12, cbax21, cbax22),
            (vmin_exx, vmin_eyy, vmin_exy, vmin_theta),
            (vmax_exx, vmax_eyy, vmax_exy, vmax_theta),
            (layout_p[0], layout_p[1], layout_p[2], layout_p[3]),
            ("% ", " %", "% ", r" $^\circ$"),
        ):
            if show_cbar:
                ticks = np.linspace(vmin, vmax, ticknumber, endpoint=True)
                if ind < 3:
                    ticklabels = np.round(
                        np.linspace(100 * vmin, 100 * vmax, ticknumber, endpoint=True),
                        decimals=2,
                    ).astype(str)
                else:
                    ticklabels = np.round(
                        np.linspace(
                            (180 / np.pi) * vmin,
                            (180 / np.pi) * vmax,
                            ticknumber,
                            endpoint=True,
                        ),
                        decimals=2,
                    ).astype(str)

                if tickside in ("left", "right"):
                    cb = plt.colorbar(
                        cax, cax=cbax, ticks=ticks, orientation="vertical"
                    )
                    cb.ax.set_yticklabels(ticklabels, size=ticklabelsize)
                    cbax.yaxis.set_ticks_position(tickside)
                    cbax.set_ylabel(tickunits, size=unitlabelsize, rotation=0)
                    cbax.yaxis.set_label_position(tickside)
                else:
                    cb = plt.colorbar(
                        cax, cax=cbax, ticks=ticks, orientation="horizontal"
                    )
                    cb.ax.set_xticklabels(ticklabels, size=ticklabelsize)
                    cbax.xaxis.set_ticks_position(tickside)
                    cbax.set_xlabel(tickunits, size=unitlabelsize, rotation=0)
                    cbax.xaxis.set_label_position(tickside)
            else:
                cbax.axis("off")

    # Add coordinate axes
    if show_axes:
        assert xaxis_space in ("R", "Q"), "xaxis_space must be 'R' or 'Q'"
        show_which_axes = np.array(
            [
                "exx" in axes_plots,
                "eyy" in axes_plots,
                "exy" in axes_plots,
                "theta" in axes_plots,
            ]
        )
        for _show, _ax in zip(show_which_axes, (ax11, ax12, ax21, ax22)):
            if _show:
                if xaxis_space == "R":
                    ax_addaxes(
                        _ax,
                        xaxis_x,
                        xaxis_y,
                        axes_length,
                        axes_x0,
                        axes_y0,
                        width=axes_width,
                        color=axes_color,
                        labelaxes=labelaxes,
                        labelsize=axes_labelsize,
                        labelcolor=axes_labelcolor,
                    )
                else:
                    ax_addaxes_QtoR(
                        _ax,
                        xaxis_x,
                        xaxis_y,
                        axes_length,
                        axes_x0,
                        axes_y0,
                        QR_rotation,
                        width=axes_width,
                        color=axes_color,
                        labelaxes=labelaxes,
                        labelsize=axes_labelsize,
                        labelcolor=axes_labelcolor,
                    )

    # Add borders
    if bordercolor is not None:
        for ax in (ax11, ax12, ax21, ax22):
            for s in ["bottom", "top", "left", "right"]:
                ax.spines[s].set_color(bordercolor)
                ax.spines[s].set_linewidth(borderwidth)
            ax.set_xticks([])
            ax.set_yticks([])

    if not returnfig:
        plt.show()
        return
    else:
        axs = ((ax11, ax12), (ax21, ax22))
        return fig, axs


def show_pointlabels(
    ar, x, y, color="lightblue", size=20, alpha=1, returnfig=False, **kwargs
):
    """
    Show enumerated index labels for a set of points
    """
    fig, ax = show(ar, returnfig=True, **kwargs)
    d = {"x": x, "y": y, "size": size, "color": color, "alpha": alpha}
    add_pointlabels(ax, d)

    if returnfig:
        return fig, ax
    else:
        plt.show()
        return


def select_point(
    ar,
    x,
    y,
    i,
    color="lightblue",
    color_selected="r",
    size=20,
    returnfig=False,
    **kwargs
):
    """
    Show enumerated index labels for a set of points, with one selected point highlighted
    """
    fig, ax = show(ar, returnfig=True, **kwargs)
    d1 = {"x": x, "y": y, "size": size, "color": color}
    d2 = {
        "x": x[i],
        "y": y[i],
        "size": size,
        "color": color_selected,
        "fontweight": "bold",
    }
    add_pointlabels(ax, d1)
    add_pointlabels(ax, d2)

    if returnfig:
        return fig, ax
    else:
        plt.show()
        return


def show_max_peak_spacing(
    ar, spacing, braggdirections, color="g", lw=2, returnfig=False, **kwargs
):
    """Show a circle of radius `spacing` about each Bragg direction"""
    centers = [
        (braggdirections.data["qx"][i], braggdirections.data["qy"][i])
        for i in range(braggdirections.length)
    ]
    fig, ax = show(
        ar,
        circle={
            "center": centers,
            "R": spacing,
            "color": color,
            "fill": False,
            "lw": lw,
        },
        returnfig=True,
        **kwargs,
    )
    if returnfig:
        return fig, ax
    else:
        plt.show()
        return


def show_origin_meas(data):
    """
    Show the measured positions of the origin.

    Args:
        data (DataCube or Calibration or 2-tuple of arrays (qx0,qy0))
    """
    from py4DSTEM.data import Calibration
    from py4DSTEM.datacube import DataCube

    if isinstance(data, tuple):
        assert len(data) == 2
        qx, qy = data
    elif isinstance(data, DataCube):
        qx, qy = data.calibration.get_origin_meas()
    elif isinstance(data, Calibration):
        qx, qy = data.get_origin_meas()
    else:
        raise Exception("data must be of type Datacube or Calibration or tuple")

    show_image_grid(get_ar=lambda i: [qx, qy][i], H=1, W=2, cmap="RdBu")


def show_origin_fit(data):
    """
    Show the measured, fit, and residuals of the origin positions.

    Args:
        data (DataCube or Calibration or (3,2)-tuple of arrays
            ((qx0_meas,qy0_meas),(qx0_fit,qy0_fit),(qx0_residuals,qy0_residuals))
    """
    from py4DSTEM.data import Calibration
    from py4DSTEM.datacube import DataCube

    if isinstance(data, tuple):
        assert len(data) == 3
        qx0_meas, qy_meas = data[0]
        qx0_fit, qy0_fit = data[1]
        qx0_residuals, qy0_residuals = data[2]
    elif isinstance(data, DataCube):
        qx0_meas, qy0_meas = data.calibration.get_origin_meas()
        qx0_fit, qy0_fit = data.calibration.get_origin()
        qx0_residuals, qy0_residuals = data.calibration.get_origin_residuals()
    elif isinstance(data, Calibration):
        qx0_meas, qy0_meas = data.get_origin_meas()
        qx0_fit, qy0_fit = data.get_origin()
        qx0_residuals, qy0_residuals = data.get_origin_residuals()
    else:
        raise Exception("data must be of type Datacube or Calibration or tuple")

    show_image_grid(
        get_ar=lambda i: [
            qx0_meas,
            qx0_fit,
            qx0_residuals,
            qy0_meas,
            qy0_fit,
            qy0_residuals,
        ][i],
        H=2,
        W=3,
        cmap="RdBu",
    )
<<<<<<< HEAD


=======


>>>>>>> ce351d87
def show_selected_dps(
    datacube,
    positions,
    im,
    bragg_pos=None,
    colors=None,
    HW=None,
    figsize_im=(6, 6),
    figsize_dp=(4, 4),
    **kwargs
):
    """
    Shows two plots: first, a real space image overlaid with colored dots
    at the specified positions; second, a grid of diffraction patterns
    corresponding to these scan positions.

    Args:
        datacube (DataCube):
        positions (len N list or tuple of 2-tuples): the scan positions
        im (2d array): a real space image
        bragg_pos (len N list of pointlistarrays): bragg disk positions
            for each position. if passed, overlays the disk positions,
            and supresses plot of the real space image
        colors (len N list of colors or None):
        HW (2-tuple of ints): diffraction pattern grid shape
        figsize_im (2-tuple): size of the image figure
        figsize_dp (2-tuple): size of each diffraction pattern panel
        **kwargs (dict): arguments passed to visualize.show for the
            *diffraction patterns*. Default is `scaling='log'`
    """
    from py4DSTEM.datacube import DataCube

    assert isinstance(datacube, DataCube)
    N = len(positions)
    assert all(
        [len(x) == 2 for x in positions]
    ), "Improperly formated argument `positions`"
    if bragg_pos is not None:
        show_disk_pos = True
        assert len(bragg_pos) == N
    else:
        show_disk_pos = False
    if colors is None:
        from matplotlib.cm import gist_ncar

        linsp = np.linspace(0, 1, N, endpoint=False)
        colors = [gist_ncar(i) for i in linsp]
    assert len(colors) == N, "Number of positions and colors don't match"
    from matplotlib.colors import is_color_like

    assert [is_color_like(i) for i in colors]
    if HW is None:
        W = int(np.ceil(np.sqrt(N)))
        if W < 3:
            W = 3
        H = int(np.ceil(N / W))
    else:
        H, W = HW
    assert all([isinstance(x, (int, np.integer)) for x in (H, W)])

    x = [i[0] for i in positions]
    y = [i[1] for i in positions]
    if "scaling" not in kwargs.keys():
        kwargs["scaling"] = "log"
    if not show_disk_pos:
        fig, ax = show(im, figsize=figsize_im, returnfig=True)
        add_points(ax, d={"x": x, "y": y, "pointcolor": colors})
        show_image_grid(
            get_ar=lambda i: datacube.data[x[i], y[i], :, :],
            H=H,
            W=W,
            get_bordercolor=lambda i: colors[i],
            axsize=figsize_dp,
            **kwargs,
        )
    else:
        show_image_grid(
            get_ar=lambda i: datacube.data[x[i], y[i], :, :],
            H=H,
            W=W,
            get_bordercolor=lambda i: colors[i],
            axsize=figsize_dp,
            get_x=lambda i: bragg_pos[i].data["qx"],
            get_y=lambda i: bragg_pos[i].data["qy"],
            get_pointcolors=lambda i: colors[i],
            **kwargs,
        )


<<<<<<< HEAD
def Complex2RGB(complex_data, vmin=None, vmax=None, power=None, chroma_boost=1):
=======
def Complex2RGB(complex_data, vmin=None, vmax=None, hue_start=0, invert=False):
>>>>>>> ce351d87
    """
    complex_data (array): complex array to plot
    vmin (float)        : minimum absolute value
    vmax (float)        : maximum absolute value
<<<<<<< HEAD
    power (float)       : power to raise amplitude to
    chroma_boost (float): boosts chroma for higher-contrast (~1-2.5)
    """
    amp = np.abs(complex_data)
    phase = np.angle(complex_data)

    if power is not None:
        amp = amp**power

=======
    hue_start (float)   : rotational offset for colormap (degrees)
    inverse (bool)      : if True, uses light color scheme
    """
    amp = np.abs(complex_data)
>>>>>>> ce351d87
    if np.isclose(np.max(amp), np.min(amp)):
        if vmin is None:
            vmin = 0
        if vmax is None:
            vmax = np.max(amp)
    else:
        if vmin is None:
            vmin = 0.02
        if vmax is None:
            vmax = 0.98
        vals = np.sort(amp[~np.isnan(amp)])
        ind_vmin = np.round((vals.shape[0] - 1) * vmin).astype("int")
        ind_vmax = np.round((vals.shape[0] - 1) * vmax).astype("int")
        ind_vmin = np.max([0, ind_vmin])
        ind_vmax = np.min([len(vals) - 1, ind_vmax])
        vmin = vals[ind_vmin]
        vmax = vals[ind_vmax]

    amp = np.where(amp < vmin, vmin, amp)
    amp = np.where(amp > vmax, vmax, amp)
    amp = ((amp - vmin) / vmax).clip(1e-16, 1)

    J = amp * 61.5  # Note we restrict luminance to the monotonic chroma cutoff
    C = np.minimum(chroma_boost * 98 * J / 123, 110)
    h = np.rad2deg(phase) + 180

    JCh = np.stack((J, C, h), axis=-1)
    rgb = cspace_convert(JCh, "JCh", "sRGB1").clip(0, 1)

<<<<<<< HEAD
    return rgb


def add_colorbar_arg(cax, chroma_boost=1, c=49, j=61.5):
    """
    cax                 : axis to add cbar to
    chroma_boost (float): boosts chroma for higher-contrast (~1-2.25)
    c (float)           : constant chroma value
    j (float)           : constant luminance value
    """

    h = np.linspace(0, 360, 256, endpoint=False)
    J = np.full_like(h, j)
    C = np.full_like(h, np.minimum(c * chroma_boost, 110))
    JCh = np.stack((J, C, h), axis=-1)
    rgb_vals = cspace_convert(JCh, "JCh", "sRGB1").clip(0, 1)
=======
    phase = np.angle(complex_data) + np.deg2rad(hue_start)
    amp /= np.max(amp)
    rgb = np.zeros(phase.shape + (3,))
    rgb[..., 0] = 0.5 * (np.sin(phase) + 1) * amp
    rgb[..., 1] = 0.5 * (np.sin(phase + np.pi / 2) + 1) * amp
    rgb[..., 2] = 0.5 * (-np.sin(phase) + 1) * amp

    return 1 - rgb if invert else rgb


def add_colorbar_arg(cax, vmin=None, vmax=None, hue_start=0, invert=False):
    """
    cax                 : axis to add cbar too
    vmin (float)        : minimum absolute value
    vmax (float)        : maximum absolute value
    hue_start (float)   : rotational offset for colormap (degrees)
    inverse (bool)      : if True, uses light color scheme
    """
    z = np.exp(1j * np.linspace(-np.pi, np.pi, 200))
    rgb_vals = Complex2RGB(z, vmin=vmin, vmax=vmax, hue_start=hue_start, invert=invert)
>>>>>>> ce351d87
    newcmp = mcolors.ListedColormap(rgb_vals)
    norm = mcolors.Normalize(vmin=-np.pi, vmax=np.pi)

    cb = plt.colorbar(cm.ScalarMappable(norm=norm, cmap=newcmp), cax=cax)

    cb.set_label("arg", rotation=0, ha="center", va="bottom")
    cb.ax.yaxis.set_label_coords(0.5, 1.01)
    cb.set_ticks(np.array([-np.pi, -np.pi / 2, 0, np.pi / 2, np.pi]))
    cb.set_ticklabels(
        [r"$-\pi$", r"$-\dfrac{\pi}{2}$", "$0$", r"$\dfrac{\pi}{2}$", r"$\pi$"]
    )


def show_complex(
    ar_complex,
    vmin=None,
    vmax=None,
    power=None,
    chroma_boost=1,
    cbar=True,
    scalebar=False,
    pixelunits="pixels",
    pixelsize=1,
    returnfig=False,
<<<<<<< HEAD
=======
    hue_start=0,
    invert=False,
>>>>>>> ce351d87
    **kwargs
):
    """
    Function to plot complex arrays

    Args:
        ar_complex (2D array)       : complex array to be plotted. If ar_complex is list of complex arrarys
            such as [array1, array2], then arrays are horizonally plotted in one figure
        vmin (float, optional)      : minimum absolute value
        vmax (float, optional)      : maximum absolute value
            if None, vmin/vmax are set to fractions of the distribution of pixel values in the array,
            e.g. vmin=0.02 will set the minumum display value to saturate the lower 2% of pixels
        power (float,optional)      : power to raise amplitude to
        chroma_boost (float)        : boosts chroma for higher-contrast (~1-2.25)
        cbar (bool, optional)       : if True, include color bar
        scalebar (bool, optional)   : if True, adds scale bar
        pixelunits (str, optional)  : units for scalebar
        pixelsize (float, optional) : size of one pixel in pixelunits for scalebar
        returnfig (bool, optional)  : if True, the function returns the tuple (figure,axis)
<<<<<<< HEAD
=======
        hue_start (float, optional) : rotational offset for colormap (degrees)
        inverse (bool)              : if True, uses light color scheme
>>>>>>> ce351d87

    Returns:
        if returnfig==False (default), the figure is plotted and nothing is returned.
        if returnfig==True, return the figure and the axis.
    """
    # convert to complex colors
    ar_complex = (
        ar_complex[0]
        if (isinstance(ar_complex, list) and len(ar_complex) == 1)
        else ar_complex
    )
    if isinstance(ar_complex, list):
        if isinstance(ar_complex[0], list):
            rgb = [
<<<<<<< HEAD
                Complex2RGB(ar, vmin, vmax, power=power, chroma_boost=chroma_boost)
=======
                Complex2RGB(ar, vmin, vmax, hue_start=hue_start, invert=invert)
>>>>>>> ce351d87
                for sublist in ar_complex
                for ar in sublist
            ]
            H = len(ar_complex)
            W = len(ar_complex[0])

        else:
            rgb = [
<<<<<<< HEAD
                Complex2RGB(ar, vmin, vmax, power=power, chroma_boost=chroma_boost)
=======
                Complex2RGB(ar, vmin, vmax, hue_start=hue_start, invert=invert)
>>>>>>> ce351d87
                for ar in ar_complex
            ]
            if len(rgb[0].shape) == 4:
                H = len(ar_complex)
                W = rgb[0].shape[0]
            else:
                H = 1
                W = len(ar_complex)
        is_grid = True
    else:
        rgb = Complex2RGB(
            ar_complex, vmin, vmax, power=power, chroma_boost=chroma_boost
        )
        if len(rgb.shape) == 4:
            is_grid = True
            H = 1
            W = rgb.shape[0]
        elif len(rgb.shape) == 5:
            is_grid = True
            H = rgb.shape[0]
            W = rgb.shape[1]
            rgb = rgb.reshape((-1,) + rgb.shape[-3:])
        else:
            is_grid = False
    # plot
    if is_grid:
        from py4DSTEM.visualize import show_image_grid

        fig, ax = show_image_grid(
            get_ar=lambda i: rgb[i],
            H=H,
            W=W,
            vmin=0,
            vmax=1,
            intensity_range="absolute",
            returnfig=True,
            **kwargs,
        )
        if scalebar is True:
            scalebar = {
                "Nx": ar_complex[0].shape[0],
                "Ny": ar_complex[0].shape[1],
                "pixelsize": pixelsize,
                "pixelunits": pixelunits,
            }

            add_scalebar(ax[0, 0], scalebar)
    else:
        fig, ax = show(
            rgb, vmin=0, vmax=1, intensity_range="absolute", returnfig=True, **kwargs
        )

        if scalebar is True:
            scalebar = {
                "Nx": ar_complex.shape[0],
                "Ny": ar_complex.shape[1],
                "pixelsize": pixelsize,
                "pixelunits": pixelunits,
            }

            add_scalebar(ax, scalebar)

    # add color bar
<<<<<<< HEAD
    if cbar:
        if is_grid:
            for ax_flat in ax.flatten():
                divider = make_axes_locatable(ax_flat)
                ax_cb = divider.append_axes("right", size="5%", pad="2.5%")
                add_colorbar_arg(ax_cb)
        else:
            divider = make_axes_locatable(ax)
            ax_cb = divider.append_axes("right", size="5%", pad="2.5%")
            add_colorbar_arg(ax_cb, chroma_boost=chroma_boost)

        fig.tight_layout()

    if returnfig:
=======
    if cbar == True:
        ax0 = fig.add_axes([1, 0.35, 0.3, 0.3])

        # create wheel
        AA = 1000
        kx = np.fft.fftshift(np.fft.fftfreq(AA))
        ky = np.fft.fftshift(np.fft.fftfreq(AA))
        kya, kxa = np.meshgrid(ky, kx)
        kra = (kya**2 + kxa**2) ** 0.5
        ktheta = np.arctan2(-kxa, kya)
        ktheta = kra * np.exp(1j * ktheta)

        # convert to hsv
        rgb = Complex2RGB(ktheta, 0, 0.4, hue_start=hue_start, invert=invert)
        ind = kra > 0.4
        rgb[ind] = [1, 1, 1]

        # plot
        ax0.imshow(rgb)

        # add axes
        ax0.axhline(AA / 2, 0, AA, color="k")
        ax0.axvline(AA / 2, 0, AA, color="k")
        ax0.axis("off")

        label_size = 16

        ax0.text(AA, AA / 2, 1, fontsize=label_size)
        ax0.text(AA / 2, 0, "i", fontsize=label_size)
        ax0.text(AA / 2, AA, "-i", fontsize=label_size)
        ax0.text(0, AA / 2, -1, fontsize=label_size)

    if returnfig == True:
>>>>>>> ce351d87
        return fig, ax<|MERGE_RESOLUTION|>--- conflicted
+++ resolved
@@ -16,12 +16,7 @@
 )
 from py4DSTEM.visualize.vis_grid import show_image_grid
 from py4DSTEM.visualize.vis_RQ import ax_addaxes, ax_addaxes_QtoR
-
-<<<<<<< HEAD
 from colorspacious import cspace_convert
-
-=======
->>>>>>> ce351d87
 
 def show_elliptical_fit(
     ar,
@@ -349,13 +344,8 @@
         return
     else:
         return fig, ax
-<<<<<<< HEAD
-
-
-=======
-
-
->>>>>>> ce351d87
+
+
 def show_class_BPs(ar, x, y, s, s2, color="r", color2="y", **kwargs):
     """
     words
@@ -855,13 +845,8 @@
         W=3,
         cmap="RdBu",
     )
-<<<<<<< HEAD
-
-
-=======
-
-
->>>>>>> ce351d87
+
+
 def show_selected_dps(
     datacube,
     positions,
@@ -951,16 +936,11 @@
         )
 
 
-<<<<<<< HEAD
 def Complex2RGB(complex_data, vmin=None, vmax=None, power=None, chroma_boost=1):
-=======
-def Complex2RGB(complex_data, vmin=None, vmax=None, hue_start=0, invert=False):
->>>>>>> ce351d87
     """
     complex_data (array): complex array to plot
     vmin (float)        : minimum absolute value
     vmax (float)        : maximum absolute value
-<<<<<<< HEAD
     power (float)       : power to raise amplitude to
     chroma_boost (float): boosts chroma for higher-contrast (~1-2.5)
     """
@@ -970,12 +950,6 @@
     if power is not None:
         amp = amp**power
 
-=======
-    hue_start (float)   : rotational offset for colormap (degrees)
-    inverse (bool)      : if True, uses light color scheme
-    """
-    amp = np.abs(complex_data)
->>>>>>> ce351d87
     if np.isclose(np.max(amp), np.min(amp)):
         if vmin is None:
             vmin = 0
@@ -1005,7 +979,6 @@
     JCh = np.stack((J, C, h), axis=-1)
     rgb = cspace_convert(JCh, "JCh", "sRGB1").clip(0, 1)
 
-<<<<<<< HEAD
     return rgb
 
 
@@ -1022,28 +995,6 @@
     C = np.full_like(h, np.minimum(c * chroma_boost, 110))
     JCh = np.stack((J, C, h), axis=-1)
     rgb_vals = cspace_convert(JCh, "JCh", "sRGB1").clip(0, 1)
-=======
-    phase = np.angle(complex_data) + np.deg2rad(hue_start)
-    amp /= np.max(amp)
-    rgb = np.zeros(phase.shape + (3,))
-    rgb[..., 0] = 0.5 * (np.sin(phase) + 1) * amp
-    rgb[..., 1] = 0.5 * (np.sin(phase + np.pi / 2) + 1) * amp
-    rgb[..., 2] = 0.5 * (-np.sin(phase) + 1) * amp
-
-    return 1 - rgb if invert else rgb
-
-
-def add_colorbar_arg(cax, vmin=None, vmax=None, hue_start=0, invert=False):
-    """
-    cax                 : axis to add cbar too
-    vmin (float)        : minimum absolute value
-    vmax (float)        : maximum absolute value
-    hue_start (float)   : rotational offset for colormap (degrees)
-    inverse (bool)      : if True, uses light color scheme
-    """
-    z = np.exp(1j * np.linspace(-np.pi, np.pi, 200))
-    rgb_vals = Complex2RGB(z, vmin=vmin, vmax=vmax, hue_start=hue_start, invert=invert)
->>>>>>> ce351d87
     newcmp = mcolors.ListedColormap(rgb_vals)
     norm = mcolors.Normalize(vmin=-np.pi, vmax=np.pi)
 
@@ -1068,11 +1019,6 @@
     pixelunits="pixels",
     pixelsize=1,
     returnfig=False,
-<<<<<<< HEAD
-=======
-    hue_start=0,
-    invert=False,
->>>>>>> ce351d87
     **kwargs
 ):
     """
@@ -1092,11 +1038,6 @@
         pixelunits (str, optional)  : units for scalebar
         pixelsize (float, optional) : size of one pixel in pixelunits for scalebar
         returnfig (bool, optional)  : if True, the function returns the tuple (figure,axis)
-<<<<<<< HEAD
-=======
-        hue_start (float, optional) : rotational offset for colormap (degrees)
-        inverse (bool)              : if True, uses light color scheme
->>>>>>> ce351d87
 
     Returns:
         if returnfig==False (default), the figure is plotted and nothing is returned.
@@ -1111,11 +1052,7 @@
     if isinstance(ar_complex, list):
         if isinstance(ar_complex[0], list):
             rgb = [
-<<<<<<< HEAD
                 Complex2RGB(ar, vmin, vmax, power=power, chroma_boost=chroma_boost)
-=======
-                Complex2RGB(ar, vmin, vmax, hue_start=hue_start, invert=invert)
->>>>>>> ce351d87
                 for sublist in ar_complex
                 for ar in sublist
             ]
@@ -1124,11 +1061,7 @@
 
         else:
             rgb = [
-<<<<<<< HEAD
                 Complex2RGB(ar, vmin, vmax, power=power, chroma_boost=chroma_boost)
-=======
-                Complex2RGB(ar, vmin, vmax, hue_start=hue_start, invert=invert)
->>>>>>> ce351d87
                 for ar in ar_complex
             ]
             if len(rgb[0].shape) == 4:
@@ -1192,7 +1125,6 @@
             add_scalebar(ax, scalebar)
 
     # add color bar
-<<<<<<< HEAD
     if cbar:
         if is_grid:
             for ax_flat in ax.flatten():
@@ -1207,39 +1139,4 @@
         fig.tight_layout()
 
     if returnfig:
-=======
-    if cbar == True:
-        ax0 = fig.add_axes([1, 0.35, 0.3, 0.3])
-
-        # create wheel
-        AA = 1000
-        kx = np.fft.fftshift(np.fft.fftfreq(AA))
-        ky = np.fft.fftshift(np.fft.fftfreq(AA))
-        kya, kxa = np.meshgrid(ky, kx)
-        kra = (kya**2 + kxa**2) ** 0.5
-        ktheta = np.arctan2(-kxa, kya)
-        ktheta = kra * np.exp(1j * ktheta)
-
-        # convert to hsv
-        rgb = Complex2RGB(ktheta, 0, 0.4, hue_start=hue_start, invert=invert)
-        ind = kra > 0.4
-        rgb[ind] = [1, 1, 1]
-
-        # plot
-        ax0.imshow(rgb)
-
-        # add axes
-        ax0.axhline(AA / 2, 0, AA, color="k")
-        ax0.axvline(AA / 2, 0, AA, color="k")
-        ax0.axis("off")
-
-        label_size = 16
-
-        ax0.text(AA, AA / 2, 1, fontsize=label_size)
-        ax0.text(AA / 2, 0, "i", fontsize=label_size)
-        ax0.text(AA / 2, AA, "-i", fontsize=label_size)
-        ax0.text(0, AA / 2, -1, fontsize=label_size)
-
-    if returnfig == True:
->>>>>>> ce351d87
         return fig, ax