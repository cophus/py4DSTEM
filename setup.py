from setuptools import setup, find_packages

with open("README.md","r") as f:
    long_description = f.read()

exec(open('py4DSTEM/version.py').read()) # Reads the current __version__

setup(
    name='py4DSTEM',
    version=__version__,
    packages=find_packages(),
<<<<<<< HEAD
    description='An open source python package for processing and analysis of 4D STEM data.',
    long_description=long_description,
    long_description_content_type="text/markdown",
=======
    description='Open source processing and analysis of 4D STEM data.',
>>>>>>> cd19e519
    url='https://github.com/py4dstem/py4DSTEM/',
    author='Benjamin H. Savitzky',
    author_email='ben.savitzky@gmail.com',
    license='GNU GPLv3',
    keywords="STEM 4DSTEM",
    python_requires='>=3.6',
    install_requires=[
        'numpy >= 1.15',
        'scipy >= 1.1',
        'h5py >= 2.10.0',
        'scikit-image >= 0.16.2',
        'scikit-learn >= 0.22.1',
<<<<<<< HEAD
        'tqdm',
        'ncempy >= 1.4.2',
        'hyperspy >= 1.4',
        'PyQt5 >= 5.9, < 6',
        'pyqtgraph >= 0.10',
        'qtconsole >= 4.4',
        'ipywidgets',
=======
        'ncempy >= 1.4.2',
        'hyperspy >= 1.4',
        'PyQt5 >= 5.9',
        'pyqtgraph >= 0.10',
        'qtconsole >= 4.4',
        'ipywidgets',
        'tqdm',
>>>>>>> cd19e519
        ],
    extras_require={
        'ipyparallel': ['ipyparallel >= 6.2.4'],
        'dask': ['dask >= 2.3.0', 'distributed >= 2.3.0']
        },
    entry_points={
        'console_scripts': ['py4DSTEM=py4DSTEM.gui.runGUI:launch']
    },
    package_data={
        'py4DSTEM':['process/utils/scatteringFactors.txt']
    },
)<|MERGE_RESOLUTION|>--- conflicted
+++ resolved
@@ -9,13 +9,9 @@
     name='py4DSTEM',
     version=__version__,
     packages=find_packages(),
-<<<<<<< HEAD
     description='An open source python package for processing and analysis of 4D STEM data.',
     long_description=long_description,
     long_description_content_type="text/markdown",
-=======
-    description='Open source processing and analysis of 4D STEM data.',
->>>>>>> cd19e519
     url='https://github.com/py4dstem/py4DSTEM/',
     author='Benjamin H. Savitzky',
     author_email='ben.savitzky@gmail.com',
@@ -28,15 +24,6 @@
         'h5py >= 2.10.0',
         'scikit-image >= 0.16.2',
         'scikit-learn >= 0.22.1',
-<<<<<<< HEAD
-        'tqdm',
-        'ncempy >= 1.4.2',
-        'hyperspy >= 1.4',
-        'PyQt5 >= 5.9, < 6',
-        'pyqtgraph >= 0.10',
-        'qtconsole >= 4.4',
-        'ipywidgets',
-=======
         'ncempy >= 1.4.2',
         'hyperspy >= 1.4',
         'PyQt5 >= 5.9',
@@ -44,7 +31,6 @@
         'qtconsole >= 4.4',
         'ipywidgets',
         'tqdm',
->>>>>>> cd19e519
         ],
     extras_require={
         'ipyparallel': ['ipyparallel >= 6.2.4'],
